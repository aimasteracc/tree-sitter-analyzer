# 🌳 Tree-sitter Analyzer

**English** | **[日本語](README_ja.md)** | **[简体中文](README_zh.md)**

[![Python Version](https://img.shields.io/badge/python-3.10%2B-blue.svg)](https://python.org)
[![License](https://img.shields.io/badge/license-MIT-green.svg)](LICENSE)
<<<<<<< HEAD
[![Tests](https://img.shields.io/badge/tests-1893%20passed-brightgreen.svg)](#quality-assurance)
[![Coverage](https://img.shields.io/badge/coverage-71.48%25-green.svg)](#quality-assurance)
[![Quality](https://img.shields.io/badge/quality-enterprise%20grade-blue.svg)](#quality-assurance)
[![PyPI](https://img.shields.io/pypi/v/tree-sitter-analyzer.svg)](https://pypi.org/project/tree-sitter-analyzer/)
[![Version](https://img.shields.io/badge/version-1.6.0-blue.svg)](https://github.com/aimasteracc/tree-sitter-analyzer/releases)
=======
[![Tests](https://img.shields.io/badge/tests-3342%20passed-brightgreen.svg)](#quality-assurance)
[![Coverage](https://codecov.io/gh/aimasteracc/tree-sitter-analyzer/branch/main/graph/badge.svg)](https://codecov.io/gh/aimasteracc/tree-sitter-analyzer)
[![Quality](https://img.shields.io/badge/quality-enterprise%20grade-blue.svg)](#quality-assurance)
[![PyPI](https://img.shields.io/pypi/v/tree-sitter-analyzer.svg)](https://pypi.org/project/tree-sitter-analyzer/)
[![Version](https://img.shields.io/badge/version-1.8.2-blue.svg)](https://github.com/aimasteracc/tree-sitter-analyzer/releases)
[![zread](https://img.shields.io/badge/Ask_Zread-_.svg?style=flat&color=00b0aa&labelColor=000000&logo=data%3Aimage%2Fsvg%2Bxml%3Bbase64%2CPHN2ZyB3aWR0aD0iMTYiIGhlaWdodD0iMTYiIHZpZXdCb3g9IjAgMCAxNiAxNiIgZmlsbD0ibm9uZSIgeG1sbnM9Imh0dHA6Ly93d3cudzMub3JnLzIwMDAvc3ZnIj4KPHBhdGggZD0iTTQuOTYxNTYgMS42MDAxSDIuMjQxNTZDMS44ODgxIDEuNjAwMSAxLjYwMTU2IDEuODg2NjQgMS42MDE1NiAyLjI0MDFWNC45NjAxQzEuNjAxNTYgNS4zMTM1NiAxLjg4ODEgNS42MDAxIDIuMjQxNTYgNS42MDAxSDQuOTYxNTZDNS4zMTUwMiA1LjYwMDEgNS42MDE1NiA1LjMxMzU2IDUuNjAxNTYgNC45NjAxVjIuMjQwMUM1LjYwMTU2IDEuODg2NjQgNS4zMTUwMiAxLjYwMDEgNC45NjE1NiAxLjYwMDFaIiBmaWxsPSIjZmZmIi8%2BCjxwYXRoIGQ9Ik00Ljk2MTU2IDEwLjM5OTlIMi4yNDE1NkMxLjg4ODEgMTAuMzk5OSAxLjYwMTU2IDEwLjY4NjQgMS42MDE1NiAxMS4wMzk5VjEzLjc1OTlDMS42MDE1NiAxNC4xMTM0IDEuODg4MSAxNC4zOTk5IDIuMjQxNTYgMTQuMzk5OUg0Ljk2MTU2QzUuMzE1MDIgMTQuMzk5OSA1LjYwMTU2IDE0LjExMzQgNS42MDE1NiAxMy43NTk5VjExLjAzOTlDNS42MDE1NiAxMC42ODY0IDUuMzE1MDIgMTAuMzk5OSA0Ljk2MTU2IDEwLjM5OTlaIiBmaWxsPSIjZmZmIi8%2BCjxwYXRoIGQ9Ik0xMy43NTg0IDEuNjAwMUgxMS4wMzg0QzEwLjY4NSAxLjYwMDEgMTAuMzk4NCAxLjg4NjY0IDEwLjM5ODQgMi4yNDAxVjQuOTYwMUMxMC4zOTg0IDUuMzEzNTYgMTAuNjg1IDUuNjAwMSAxMS4wMzg0IDUuNjAwMUgxMy43NTg0QzE0LjExMTkgNS42MDAxIDE0LjM5ODQgNS4zMTM1NiAxNC4zOTg0IDQuOTYwMVYyLjI0MDFDMTQuMzk4NCAxLjg4NjY0IDE0LjExMTkgMS42MDAxIDEzLjc1ODQgMS42MDAxWiIgZmlsbD0iI2ZmZiIvPgo8cGF0aCBkPSJNNCAxMkwxMiA0TDQgMTJaIiBmaWxsPSIjZmZmIi8%2BCjxwYXRoIGQ9Ik00IDEyTDEyIDQiIHN0cm9rZT0iI2ZmZiIgc3Ryb2tlLXdpZHRoPSIxLjUiIHN0cm9rZS1saW5lY2FwPSJyb3VuZCIvPgo8L3N2Zz4K&logoColor=ffffff)](https://zread.ai/aimasteracc/tree-sitter-analyzer)
>>>>>>> c24f2cbd
[![GitHub Stars](https://img.shields.io/github/stars/aimasteracc/tree-sitter-analyzer.svg?style=social)](https://github.com/aimasteracc/tree-sitter-analyzer)

## 🚀 Enterprise-Grade Code Analysis Tool for the AI Era

> **Deep AI Integration · Powerful File Search · Multilingual Support · Intelligent Code Analysis**

## 📋 Table of Contents

<<<<<<< HEAD
- [🚀 Break LLM Token Limits](#-break-llm-token-limits-let-ai-understand-code-files-of-any-size)
- [📋 Table of Contents](#-table-of-contents)
- [💡 Unique Features](#-unique-features)
- [📊 Real-time Demo and Results](#-real-time-demo-and-results)
- [🚀 30-Second Quick Start](#-30-second-quick-start)
  - [🤖 AI Users (Claude Desktop, Cursor, etc.)](#-ai-users-claude-desktop-cursor-etc)
  - [💻 Developers (CLI)](#-developers-cli)
- [❓ Why Choose Tree-sitter Analyzer](#-why-choose-tree-sitter-analyzer)
- [📖 Practical Usage Examples](#-practical-usage-examples)
- [🛠️ Core Features](#️-core-features)
- [📦 Installation Guide](#-installation-guide)
- [🔒 Security and Configuration](#-security-and-configuration)
- [🏆 Quality Assurance](#-quality-assurance)
- [🤖 AI Collaboration Support](#-ai-collaboration-support)
- [📚 Documentation](#-documentation)
- [🤝 Contributing](#-contributing)
- [📄 License](#-license)

## 💡 Unique Features

Imagine this: you have a Java service class with over 1400 lines, and Claude or ChatGPT can't analyze it due to token limits. Now, Tree-sitter Analyzer enables AI assistants to:

- ⚡ **Get complete code structure overview in 3 seconds**
- 🎯 **Accurate extraction** of code snippets from any line range
- 📍 **Smart positioning** of exact locations for classes, methods, and fields
- 🔗 **Seamless integration** with Claude Desktop, Cursor, Roo Code, and other AI IDEs
- 🏗️ **Unified element management** - All code elements (classes, methods, fields, imports) in a unified system

**No more AI being helpless with large files!**

## 📊 Real-time Demo and Results

### ⚡ **Lightning-fast Analysis Speed**
```bash
# Analysis result of 1419-line large Java service class (< 1 second)
Lines: 1419 | Classes: 1 | Methods: 66 | Fields: 9 | Imports: 8 | Packages: 1
Total Elements: 85 | Complexity: 348 (avg: 5.27, max: 15)
```

### 📊 **Precise Structure Table**
| Class Name | Type | Visibility | Line Range | Method Count | Field Count |
|------------|------|------------|------------|--------------|-------------|
| BigService | class | public | 17-1419 | 66 | 9 |

### 🔄 **AI Assistant SMART Workflow**
- **S**: `set_project_path` - Setup project root directory
- **M**: `list_files`, `search_content`, `find_and_grep` - Map target files with precision
- **A**: `analyze_code_structure` - Analyze core structure with unified elements (supports file output)
- **R**: `extract_code_section` - Retrieve essential code snippets on demand
- **T**: Advanced dependency tracing (when needed)

---

## 🆕 New CLI Commands (v1.3.8+)

### 🔧 **Standalone CLI Tools for File System Operations**

Tree-sitter Analyzer now provides dedicated CLI commands that wrap powerful MCP tools for file system operations:

> **💡 Usage Note**: In development environments, use `uv run` prefix to execute CLI commands:
> - `uv run list-files` instead of `list-files`
> - `uv run search-content` instead of `search-content`
> - `uv run find-and-grep` instead of `find-and-grep`
>
> After installing from PyPI, these commands will be available directly in your PATH.

#### 📁 **`list-files`** - File Discovery with fd
```bash
# List all Java files in current directory
uv run list-files . --extensions java

# Find test files with specific naming patterns
uv run list-files src --pattern "test_*" --extensions java --types f

# Find large files modified in the last week
uv run list-files . --types f --size "+1k" --changed-within "1week"

# Find service classes with specific naming patterns
uv run list-files src --pattern "*Service*" --extensions java --output-format json
```

#### 🔍 **`search-content`** - Content Search with ripgrep
```bash
# Search for class definitions in Java files
uv run search-content --roots . --query "class.*extends" --include-globs "*.java"

# Find TODO comments with context
uv run search-content --roots src --query "TODO|FIXME" --context-before 2 --context-after 2

# Search in specific files with case-insensitive matching
uv run search-content --files file1.java file2.java --query "public.*method" --case insensitive
```

#### 🎯 **`find-and-grep`** - Two-Stage Search (fd → ripgrep)
```bash
# Find Java files first, then search for Spring annotations
uv run find-and-grep --roots . --query "@SpringBootApplication" --extensions java

# Combined file filtering and content search with limits
uv run find-and-grep --roots src --query "import.*spring" --extensions java --file-limit 10 --max-count 5

# Advanced search with multiple filters
uv run find-and-grep --roots . --query "public.*static.*void" --extensions java --types f --size "+500" --output-format json
```

### 🛡️ **Security & Safety Features**
- **Project Boundary Detection**: All commands automatically detect and respect project boundaries
- **Input Validation**: Comprehensive parameter validation and sanitization
- **Error Handling**: Graceful error handling with informative messages
- **Resource Limits**: Built-in limits to prevent resource exhaustion

### 📊 **Output Formats**
- **JSON**: Structured output for programmatic processing
- **Text**: Human-readable output for terminal use
- **Quiet Mode**: Suppress non-essential output for scripting

---

## 🚀 30-Second Quick Start
=======
- [1. 💡 Project Features](#1--project-features)
- [2. 📋 Prerequisites (Required for All Users)](#2--prerequisites-required-for-all-users)
- [3. 🚀 Quick Start](#3--quick-start)
  - [3.1 🤖 AI Users (Claude Desktop, Cursor, etc.)](#31--ai-users-claude-desktop-cursor-etc)
  - [3.2 💻 CLI Users (Command Line Tools)](#32--cli-users-command-line-tools)
  - [3.3 👨‍💻 Developers (Source Code Development)](#33--developers-source-code-development)
- [4. 📖 Usage Workflow & Examples](#4--usage-workflow--examples)
  - [4.1 🔄 AI Assistant SMART Workflow](#41--ai-assistant-smart-workflow)
- [5. 🤖 Complete MCP Tool List](#5--complete-mcp-tool-list)
- [6. ⚡ Complete CLI Commands](#6--complete-cli-commands)
- [7. 🛠️ Core Features](#7-️-core-features)
- [8. 🏆 Quality Assurance](#8--quality-assurance)
- [9. 📚 Documentation & Support](#9--documentation--support)
- [10. 🤝 Contributing & License](#10--contributing--license)

---

## 1. 💡 Project Features

Tree-sitter Analyzer is an enterprise-grade code analysis tool designed for the AI era, providing:

| Feature Category | Key Capabilities | Core Benefits |
|------------------|------------------|---------------|
| **🤖 Deep AI Integration** | • MCP Protocol Support<br>• SMART Workflow<br>• Token Limitation Breaking<br>• Natural Language Interaction | Native support for Claude Desktop, Cursor, Roo Code<br>Systematic AI-assisted methodology<br>Handle code files of any size<br>Complex analysis via natural language |
| **🔍 Powerful Search** | • Intelligent File Discovery<br>• Precise Content Search<br>• Two-Stage Search<br>• Project Boundary Protection | fd-based high-performance search<br>ripgrep regex content search<br>Combined file + content workflow<br>Automatic security boundaries |
| **📊 Intelligent Analysis** | • Fast Structure Analysis<br>• Precise Code Extraction<br>• Complexity Analysis<br>• Unified Element System | Architecture understanding without full read<br>Line-range code snippet extraction<br>Cyclomatic complexity metrics<br>Revolutionary element management |

### 🌍 Enterprise Multi-language Support

| Programming Language | Support Level | Key Features |
|---------------------|---------------|--------------|
| **Java** | Complete Support | Spring framework, JPA, enterprise features |
| **Python** | Complete Support | Type annotations, decorators, modern Python features |
| **JavaScript** | Complete Support | ES6+, React/Vue/Angular, JSX |
| **TypeScript** | Complete Support | Interfaces, types, decorators, TSX/JSX, framework detection |
| **HTML** | 🆕 Complete Support | DOM structure analysis, element classification, attribute extraction, hierarchical relationships |
| **CSS** | 🆕 Complete Support | Selector analysis, property classification, style rule extraction, intelligent categorization |
| **Markdown** | Complete Support | Headers, code blocks, links, images, tables, task lists, blockquotes |
| **C/C++** | Basic Support | Basic syntax parsing |
| **Rust** | Basic Support | Basic syntax parsing |
| **Go** | Basic Support | Basic syntax parsing |

### 🏆 Production Ready
- **3,342 Tests** - 100% pass rate, enterprise-grade quality assurance
- **High Coverage** - Comprehensive test coverage
- **Cross-platform Support** - Compatible with Windows, macOS, Linux
- **Continuous Maintenance** - Active development and community support
>>>>>>> c24f2cbd

---

## 2. 📋 Prerequisites (Required for All Users)

Regardless of whether you are an AI user, CLI user, or developer, you need to install the following tools first:

### 1️⃣ Install uv (Required - for running tools)

**uv** is a fast Python package manager used to run tree-sitter-analyzer.

```bash
# macOS/Linux
curl -LsSf https://astral.sh/uv/install.sh | sh

# Windows PowerShell
powershell -ExecutionPolicy ByPass -c "irm https://astral.sh/uv/install.ps1 | iex"
```

**Verify installation:**
```bash
uv --version
```

### 2️⃣ Install fd and ripgrep (Required for search functionality)

**fd** and **ripgrep** are high-performance file search and content search tools used for advanced MCP functionality.

| Operating System | Package Manager | Installation Command | Notes |
|-----------------|----------------|---------------------|-------|
| **macOS** | Homebrew | `brew install fd@10.3.0 ripgrep@14.1.1` | Recommended |
| **Windows** | winget | `winget install sharkdp.fd --version 10.3.0` <br> `winget install BurntSushi.ripgrep.MSVC --version 14.1.1` | Recommended |
| | Chocolatey | `choco install fd --version 10.3.0` <br> `choco install ripgrep --version 14.1.1` | Alternative |
| | Scoop | `scoop install fd@10.3.0 ripgrep@14.1.1` | Alternative |
| **Ubuntu/Debian** | apt | `sudo apt install fd-find=10.3.0* ripgrep=14.1.1*` | Official repository |
| **CentOS/RHEL/Fedora** | dnf | `sudo dnf install fd-find-10.3.0 ripgrep-14.1.1` | Official repository |
| **Arch Linux** | pacman | `sudo pacman -S fd=10.3.0 ripgrep=14.1.1` | Official repository |

**Verify installation:**
```bash
fd --version
rg --version
```

> **⚠️ Important Note:** 
> - **uv** is required for running all functionality
> - **fd** and **ripgrep** are required for using advanced file search and content analysis features
> - If fd and ripgrep are not installed, basic code analysis functionality will still be available, but file search features will not work

---

## 3. 🚀 Quick Start

### 3.1 🤖 AI Users (Claude Desktop, Cursor, etc.)

**For:** Users who use AI assistants (such as Claude Desktop, Cursor) for code analysis

#### ⚙️ Configuration Steps

**Claude Desktop Configuration:**

1. Find the configuration file location:
   - **Windows**: `%APPDATA%\Claude\claude_desktop_config.json`
   - **macOS**: `~/Library/Application Support/Claude/claude_desktop_config.json`
   - **Linux**: `~/.config/claude/claude_desktop_config.json`

2. Add the following configuration:

**Basic Configuration (Recommended - auto-detect project path):**
```json
{
  "mcpServers": {
    "tree-sitter-analyzer": {
      "command": "uv",
      "args": [
        "run", "--with", "tree-sitter-analyzer[mcp]",
        "python", "-m", "tree_sitter_analyzer.mcp.server"
      ]
    }
  }
}
```

**Advanced Configuration (manually specify project path):**
```json
{
  "mcpServers": {
    "tree-sitter-analyzer": {
      "command": "uv",
      "args": [
        "run", "--with", "tree-sitter-analyzer[mcp]",
        "python", "-m", "tree_sitter_analyzer.mcp.server"
      ],
      "env": {
        "TREE_SITTER_PROJECT_ROOT": "/absolute/path/to/your/project",
        "TREE_SITTER_OUTPUT_PATH": "/absolute/path/to/output/directory"
      }
    }
  }
}
```

3. Restart AI client

4. Start using! Tell the AI:
   ```
   Please set the project root directory to: /path/to/your/project
   ```

**Other AI Clients:**
- **Cursor**: Built-in MCP support, refer to Cursor documentation for configuration
- **Roo Code**: Supports MCP protocol, use the same configuration format
- **Other MCP-compatible clients**: Use the same server configuration

---

### 3.2 💻 CLI Users (Command Line Tools)

**For:** Developers who prefer using command line tools

#### 📦 Installation

```bash
# Basic installation
uv add tree-sitter-analyzer

# Popular language packages (recommended)
uv add "tree-sitter-analyzer[popular]"

# Complete installation (including MCP support)
uv add "tree-sitter-analyzer[all,mcp]"
```

#### ⚡ Quick Experience

```bash
# View help
uv run python -m tree_sitter_analyzer --help

# Analyze large file scale (1419 lines completed instantly)
uv run python -m tree_sitter_analyzer examples/BigService.java --advanced --output-format=text

# Generate detailed structure table for code files
uv run python -m tree_sitter_analyzer examples/BigService.java --table=full

# 🆕 HTML/CSS analysis with new architecture
uv run python -m tree_sitter_analyzer examples/comprehensive_sample.html --table=html --output-format=text
uv run python -m tree_sitter_analyzer examples/comprehensive_sample.css --advanced --output-format=text
uv run python -m tree_sitter_analyzer examples/comprehensive_sample.html --structure --language html

# Precise code extraction
uv run python -m tree_sitter_analyzer examples/BigService.java --partial-read --start-line 93 --end-line 106
```

---

<<<<<<< HEAD
## ❓ Why Choose Tree-sitter Analyzer

### 🎯 Solve Real Pain Points

**Traditional Method Difficulties:**
- ❌ Large files exceed LLM token limits
- ❌ AI cannot understand code structure
- ❌ Need to manually split files
- ❌ Context loss leads to inaccurate analysis

**Tree-sitter Analyzer Breakthrough:**
- ✅ **Smart Analysis**: Understand structure without reading complete files
- ✅ **Precise Positioning**: Accurate line-by-line code extraction
- ✅ **AI Native**: Optimized for LLM workflows
- ✅ **Multi-language Support**: Java, Python, JavaScript/TypeScript, etc.

## 📖 Practical Usage Examples

### 💬 AI IDE Prompts (SMART Analysis Workflow)

> **✅ Test Verification Status:** All prompts below have been tested and verified in real environments, ensuring 100% availability
>
> **🎯 SMART Analysis Workflow:**
> - **S** - Setup project (set_project_path)
> - **M** - Map target files (precision pattern matching)
> - **A** - Analyze core structure (analyze_code_structure with optional file output)
> - **R** - Retrieve essential code (extract_code_section)
> - **T** - Trace dependencies (when needed)
>
> **⚠️ Important Notes:**
> - Follow SMART workflow sequence for optimal results
> - For files within the project, use **relative paths** (e.g., `examples/BigService.java`)
> - For files outside the project, use **absolute paths** (e.g., `C:\git-public\tree-sitter-analyzer\examples\BigService.java`)
> - All tools support both Windows and Unix style paths
> - Project path should point to your code repository root directory

#### 🔧 **S - Setup Project (Required First Step)**

**Option 1: Configure in MCP Settings**
```json
{
  "mcpServers": {
    "tree-sitter-analyzer": {
      "command": "uv",
      "args": ["run", "python", "-m", "tree_sitter_analyzer.mcp.server"],
      "env": {
        "TREE_SITTER_PROJECT_ROOT": "/path/to/your/project",
        "TREE_SITTER_OUTPUT_PATH": "/path/to/output/directory"
      }
    }
  }
}
```
=======
### 3.3 👨‍💻 Developers (Source Code Development)
>>>>>>> c24f2cbd

**For:** Developers who need to modify source code or contribute code

#### 🛠️ Development Environment Setup

```bash
# Clone repository
git clone https://github.com/aimasteracc/tree-sitter-analyzer.git
cd tree-sitter-analyzer

# Install dependencies
uv sync --extra all --extra mcp

# Run tests
uv run pytest tests/ -v

# Generate coverage report
uv run pytest tests/ --cov=tree_sitter_analyzer --cov-report=html
```

#### 🔍 Code Quality Checks

```bash
# AI-generated code checks
uv run python llm_code_checker.py --check-all

# Quality checks
uv run python check_quality.py --new-code-only
```

---

## 4. 📖 Usage Workflow & Examples

### 4.1 🔄 AI Assistant SMART Workflow

The SMART workflow is the recommended process for analyzing code using AI assistants. The following demonstrates the complete process using `examples/BigService.java` (a large service class with 1419 lines):

- **S** (Set): Set project root directory
- **M** (Map): Precisely map target files
- **A** (Analyze): Analyze core structure
- **R** (Retrieve): Retrieve key code
- **T** (Trace): Trace dependencies

---

#### **S - Set Project (First Step)**

**Tell the AI:**
```
Please set the project root directory to: C:\git-public\tree-sitter-analyzer
```

**AI will automatically call** the `set_project_path` tool.

> 💡 **Tip**: You can also pre-set this through the environment variable `TREE_SITTER_PROJECT_ROOT` in MCP configuration.

---

#### **M - Map Target Files (Find files to analyze)**

**Scenario 1: Don't know where the file is, search first**

```
Find all Java files containing "BigService" in the project
```

**AI will call** the `find_and_grep` tool and return showing 8 matches in BigService.java.

**Scenario 2: Known file path, use directly**
```
I want to analyze the file examples/BigService.java
```

---

#### **A - Analyze Core Structure (Understand file scale and organization)**

**Tell the AI:**
```
Please analyze the structure of examples/BigService.java, I want to know how big this file is and what main components it contains
```

**AI will call** the `analyze_code_structure` tool and return:
```json
{
  "file_path": "examples/BigService.java",
  "language": "java",
  "metrics": {
    "lines_total": 1419,
    "lines_code": 906,
    "lines_comment": 246,
    "lines_blank": 267,
    "elements": {
      "classes": 1,
      "methods": 66,
      "fields": 9,
      "imports": 8,
      "packages": 1,
      "total": 85
    },
    "complexity": {
      "total": 348,
      "average": 5.27,
      "max": 15
    }
  }
}
```

**Key Information:**

- File has **1419 lines** total
- Contains **1 class**, **66 methods**, **9 fields**, **1 package**, **total 85 elements**

---

#### **R - Retrieve Key Code (Deep understanding of specific implementations)**

**Scenario 1: View complete structure table**
```
Please generate a detailed structure table for examples/BigService.java, I want to see a list of all methods
```

**AI will generate a Markdown table containing:**

- Class information: package name, type, visibility, line range
- Field list: 9 fields (DEFAULT_ENCODING, MAX_RETRY_COUNT, etc.)
- Constructor: BigService()
- Public methods: 19 (authenticateUser, createSession, generateReport, etc.)
- Private methods: 47 (initializeService, checkMemoryUsage, etc.)

**Scenario 2: Extract specific code snippet**
```
Please extract lines 93-106 from examples/BigService.java, I want to see the specific implementation of memory checking
```

**AI will call** the `extract_code_section` tool and return the code for the checkMemoryUsage method.

---

#### **T - Trace Dependencies (Understand code relationships)**

**Scenario 1: Find all authentication-related methods**
```
Find all methods related to authentication (auth) in examples/BigService.java
```

**AI will call query filtering** and return the authenticateUser method code (lines 141-172).

**Scenario 2: Find entry points**
```
Where is the main method in this file? What does it do?
```

**AI will locate:**

- **Location**: Lines 1385-1418
- **Function**: Demonstrates various features of BigService (authentication, sessions, customer management, report generation, performance monitoring, security checks)

**Scenario 3: Understand method call relationships**
```
Which methods call the authenticateUser method?
```

**AI will search the code** and find the call in the `main` method:
```java
service.authenticateUser("testuser", "password123");
```

---

### 💡 SMART Workflow Best Practices

1. **Natural language first**: Describe your needs in natural language, and AI will automatically select appropriate tools
2. **Step-by-step approach**: First understand the overall structure (A), then dive into specific code (R)
3. **Use tracking when needed**: Only use tracking (T) when you need to understand complex relationships
4. **Combined usage**: You can combine multiple steps in one conversation

**Complete example conversation:**
```
I want to understand the large file examples/BigService.java:
1. How big is it? What main features does it contain?
2. How is the authentication feature implemented?
3. What public API methods are available?
```

AI will automatically:
1. Analyze file structure (1419 lines, 66 methods)
2. Locate and extract the `authenticateUser` method (lines 141-172)
3. Generate list of public methods (19 public methods)

**HTML/CSS Analysis Example:**
```
I want to analyze the HTML structure of index.html:
1. What HTML elements are present and how are they organized?
2. What CSS rules are defined and what properties do they set?
3. How are the elements classified (structure, media, form)?
```

AI will automatically:
1. Extract HTML elements with tag names, attributes, and classification
2. Analyze CSS selectors and properties with intelligent categorization
3. Generate structured tables showing DOM hierarchy and style rules

---

## 5. 🤖 Complete MCP Tool List

Tree-sitter Analyzer provides a rich set of MCP tools designed for AI assistants:

| Tool Category | Tool Name | Main Function | Core Features |
|-------------|---------|---------|---------|
| **📊 Code Analysis** | `check_code_scale` | Fast code file scale analysis | File size statistics, line count statistics, complexity analysis, performance metrics |
| | `analyze_code_structure` | Code structure analysis and table generation | 🆕 suppress_output parameter, multiple formats (full/compact/csv/json/html), automatic language detection |
| | `extract_code_section` | Precise code section extraction | Specified line range extraction, large file efficient processing, original format preservation |
| **🔍 Intelligent Search** | `list_files` | High-performance file discovery | fd-based, glob patterns, file type filters, time range control |
| | `search_content` | Regex content search | ripgrep-based, multiple output formats, context control, encoding handling |
| | `find_and_grep` | Two-stage search | File discovery → content search, fd+ripgrep combination, intelligent cache optimization |
| **🔧 Advanced Queries** | `query_code` | tree-sitter queries | Predefined query keys, custom query strings, filter expression support |
| **⚙️ System Management** | `set_project_path` | Project root path setting | Security boundary control, automatic path validation |
| **📁 Resource Access** | Code file resources | URI code file access | File content access via URI identification |
| | Project statistics resources | Project statistics data access | Project analysis data and statistical information |

### 🆕 v1.8.2 New Feature: CLI Security and Argument Validation Enhancement

Comprehensive CLI security improvements and argument validation optimization:

- **🔒 CLI Security Boundary Fix**: Fixed CLI mode security boundary errors, ensuring file access security
- **✅ Proper CLI Argument Validation**: Implemented complete CLI argument validation system, preventing invalid parameter combinations
- **🚫 Exclusive Parameter Control**: `--table` and `--query-key` parameters now properly implement exclusive control
- **🔍 Enhanced Filter Support**: `--query-key` with `--filter` combination usage is fully supported
- **⚠️ Clear Error Messages**: Provides detailed error information to help users use commands correctly
- **🛡️ Enhanced Security Features**: Temporary directory access permission in test environments and project boundary protection
- **📋 Improved User Experience**: More intuitive command-line interface and error handling

### 🆕 v1.8.0 New Feature: HTML/CSS Language Support

Revolutionary HTML and CSS analysis capabilities with specialized data models and formatting:

- **🏗️ HTML DOM Analysis**: Complete HTML element extraction with tag names, attributes, and hierarchical structure
- **🎨 CSS Rule Analysis**: Comprehensive CSS selector and property analysis with intelligent classification
- **📊 Element Classification System**: Smart categorization of HTML elements (structure, heading, text, list, media, form, table, metadata) and CSS properties (layout, box_model, typography, background, transition, interactivity)
- **🔧 Specialized Data Models**: New `MarkupElement` and `StyleElement` classes for precise web technology analysis
- **📋 Enhanced Formatters**: New HTML formatter with structured table output for web development workflows
- **🔄 Extensible Architecture**: Plugin-based system with `FormatterRegistry` for dynamic format management
- **🆕 Dependencies**: Added `tree-sitter-html>=0.23.0,<0.25.0` and `tree-sitter-css>=0.23.0,<0.25.0` for native parsing support

### 🆕 v1.7.3 Feature: Complete Markdown Support

Brand new Markdown language support provides powerful capabilities for document analysis and AI assistants:

- **📝 Complete Markdown Parsing**: Support for all major elements including ATX headers, Setext headers, code blocks, links, images, tables
- **🔍 Intelligent Element Extraction**: Automatically recognize and extract header levels, code languages, link URLs, image information
- **📊 Structured Analysis**: Convert Markdown documents to structured data for easy AI understanding and processing
- **🎯 Task List Support**: Complete support for GitHub-style task lists (checkboxes)
- **🔧 Query System Integration**: Support for all existing query and filtering functionality
- **📁 Multiple Extension Support**: Support for .md, .markdown, .mdown, .mkd, .mkdn, .mdx formats

<<<<<<< HEAD
# View filter syntax help
uv run python -m tree_sitter_analyzer --filter-help

# 🆕 New CLI Commands (v1.3.8+)
# File listing with fd functionality
uv run list-files . --extensions java --output-format json

# Content search with ripgrep functionality
uv run search-content --roots . --query "class.*extends" --include-globs "*.java" --output-format text

# Two-stage search: find files first, then search content
uv run find-and-grep --roots . --query "public.*method" --extensions java --output-format json

# Advanced file filtering
uv run list-files . --types f --size "+1k" --changed-within "1week" --hidden --output-format text

# Content search with context
uv run search-content --roots src --query "TODO|FIXME" --context-before 2 --context-after 2 --output-format json

# Combined file and content search with limits
uv run find-and-grep --roots . --query "import.*spring" --extensions java --file-limit 10 --max-count 5 --output-format text
```
=======
### 🆕 v1.7.2 Feature: File Output Optimization
>>>>>>> c24f2cbd

MCP search tools' newly added file output optimization feature is a revolutionary token-saving solution:

- **🎯 File Output Optimization**: `find_and_grep`, `list_files`, and `search_content` tools now include `suppress_output` and `output_file` parameters
- **🔄 Automatic Format Detection**: Smart file format selection (JSON/Markdown) based on content type
- **💾 Massive Token Savings**: Response size reduced by up to 99% when saving large search results to files
- **📚 ROO Rules Documentation**: Added comprehensive tree-sitter-analyzer MCP optimization usage guide
- **🔧 Backward Compatibility**: Optional feature that doesn't affect existing functionality

### 🆕 v1.7.0 Feature: suppress_output Function

The `suppress_output` parameter in the `analyze_code_structure` tool:

- **Problem solved**: When analysis results are too large, traditional methods return complete table data, consuming massive tokens
- **Intelligent optimization**: When `suppress_output=true` and `output_file` specified, only basic metadata is returned
- **Significant effect**: Response size reduced by up to 99%, dramatically saving AI dialog token consumption
- **Use cases**: Particularly suitable for large code file structure analysis and batch processing scenarios

---

## 6. ⚡ Complete CLI Commands

#### 📊 Code Structure Analysis Commands

```bash
# Quick analysis (show summary information)
uv run python -m tree_sitter_analyzer examples/BigService.java --summary

# Detailed analysis (show complete structure)
uv run python -m tree_sitter_analyzer examples/BigService.java --structure

# Advanced analysis (including complexity metrics)
uv run python -m tree_sitter_analyzer examples/BigService.java --advanced

# Generate complete structure table
uv run python -m tree_sitter_analyzer examples/BigService.java --table=full

# 🆕 HTML/CSS analysis with new architecture
uv run python -m tree_sitter_analyzer examples/comprehensive_sample.html --table=full --output-format=text
uv run python -m tree_sitter_analyzer examples/comprehensive_sample.css --table=full --output-format=text
uv run python -m tree_sitter_analyzer examples/comprehensive_sample.html --advanced --output-format=text
uv run python -m tree_sitter_analyzer examples/comprehensive_sample.css --advanced --output-format=text

# Specify output format
uv run python -m tree_sitter_analyzer examples/BigService.java --advanced --output-format=json
uv run python -m tree_sitter_analyzer examples/BigService.java --advanced --output-format=text

# Precise code extraction
uv run python -m tree_sitter_analyzer examples/BigService.java --partial-read --start-line 93 --end-line 106

# Specify programming language
uv run python -m tree_sitter_analyzer script.py --language python --table=full
```

#### 🔍 Query and Filter Commands

```bash
# Query specific elements
uv run python -m tree_sitter_analyzer examples/BigService.java --query-key methods
uv run python -m tree_sitter_analyzer examples/BigService.java --query-key classes

# 🆕 v1.8.2 Correct Usage Examples
# Correct: Use --query-key with --filter combination
uv run python -m tree_sitter_analyzer examples/BigService.java --query-key methods --filter "name=main"

# Correct: Generate complete structure table
uv run python -m tree_sitter_analyzer examples/BigService.java --table full

# 🚫 v1.8.2 Incorrect Usage Examples (will show error)
# Incorrect: Using --table and --query-key together (exclusive parameters)
# uv run python -m tree_sitter_analyzer examples/BigService.java --table full --query-key methods
# Error message: "--table and --query-key cannot be used together. Use --query-key with --filter instead."

# Filter query results
# Find specific methods
uv run python -m tree_sitter_analyzer examples/BigService.java --query-key methods --filter "name=main"

# Find authentication-related methods (pattern matching)
uv run python -m tree_sitter_analyzer examples/BigService.java --query-key methods --filter "name=~auth*"

# Find public methods with no parameters (compound conditions)
uv run python -m tree_sitter_analyzer examples/BigService.java --query-key methods --filter "params=0,public=true"

# Find static methods
uv run python -m tree_sitter_analyzer examples/BigService.java --query-key methods --filter "static=true"

# View filter syntax help
uv run python -m tree_sitter_analyzer --filter-help
```

<<<<<<< HEAD
> **⚠️ Important:** Without these tools installed, the advanced MCP file search and content analysis features will not work. The basic MCP tools (analyze_code_structure, extract_code_section, etc.) will continue to work normally.

### 📁 **File Output Support (v1.5.1+)**

The `analyze_code_structure` tool now supports saving analysis results to files with automatic format detection:

#### **🎯 Key Features:**
- **Automatic Extension Detection**: Based on content type (JSON → `.json`, CSV → `.csv`, Markdown → `.md`, Text → `.txt`)
- **Smart Output Path**: Uses `TREE_SITTER_OUTPUT_PATH` environment variable or project root as fallback
- **Security Validation**: Ensures output files are written to safe, authorized locations
- **Content Type Detection**: Automatically detects content format and applies appropriate file extension

#### **📋 Usage Examples:**

**Basic File Output:**
```json
{
  "tool": "analyze_code_structure",
  "arguments": {
    "file_path": "src/BigService.java",
    "output_file": "service_analysis"
  }
}
```

**With Format Control:**
```json
{
  "tool": "analyze_code_structure", 
  "arguments": {
    "file_path": "src/BigService.java",
    "format_type": "csv",
    "output_file": "service_data"
  }
}
```

#### **🔧 Environment Configuration:**
```json
{
  "env": {
    "TREE_SITTER_PROJECT_ROOT": "/path/to/your/project",
    "TREE_SITTER_OUTPUT_PATH": "/path/to/output/directory"
  }
}
```

**Output Path Priority:**
1. `TREE_SITTER_OUTPUT_PATH` environment variable (highest priority)
2. Project root directory (from `TREE_SITTER_PROJECT_ROOT` or auto-detected)
3. Current working directory (fallback)

#### **🗂️ ListFilesTool - Smart File Discovery**
- **Advanced filtering**: File type, size, modification time, extension-based filtering
- **Pattern matching**: Glob patterns and regex support for flexible file discovery
- **Metadata enrichment**: File size, modification time, directory status, and extension information
- **Performance optimized**: Built on fd for lightning-fast file system traversal

#### **🔎 SearchContentTool - Intelligent Content Search**
- **Regex & literal search**: Flexible pattern matching with case sensitivity controls
- **Context-aware results**: Configurable before/after context lines for better understanding
- **Multiple output formats**: Standard results, count-only, summary, and grouped by file
- **Encoding support**: Handle files with different text encodings
- **Performance limits**: Built-in timeout and result limits for responsive operation

#### **🎯 FindAndGrepTool - Combined Discovery & Search**
- **Two-stage workflow**: First discover files with fd, then search content with ripgrep
- **Comprehensive filtering**: Combine file discovery filters with content search patterns
- **Advanced options**: Multiline patterns, word boundaries, fixed strings, and case controls
- **Rich metadata**: File discovery timing, search timing, and result statistics
- **Token optimization**: Path optimization and result grouping to minimize AI token usage

#### **✨ Key Benefits:**
- 🚀 **Enterprise-grade reliability**: 50+ comprehensive test cases ensuring stability
- 🎯 **Token-efficient**: Multiple output formats optimized for AI assistant interactions
- 🔧 **Highly configurable**: Extensive parameter support for precise control
- 📊 **Performance monitoring**: Built-in timing and result statistics
- 🛡️ **Error resilient**: Comprehensive error handling and validation

### 🌍 **Multi-language Support**
- **Java** - Full support, including Spring, JPA frameworks
- **Python** - Full support, including type annotations, decorators
- **JavaScript** - 🆕 **Enterprise-grade support**, including modern ES6+ features, React/Vue/Angular frameworks, JSX, async functions, generators, arrow functions, classes, module systems
- **TypeScript** - Full support, including type annotations, interfaces
- **C/C++, Rust, Go** - Basic support

---

## 🆕 JavaScript Enterprise Support (v1.5.0+)

### 🚀 **Modern JavaScript Complete Support**

Tree-sitter Analyzer now provides enterprise-level JavaScript support at the same level as Java, including:

#### **📋 Core Language Features**
- **Function Types**: Traditional functions, arrow functions, async functions, generator functions
- **Class System**: ES6 classes, inheritance, static methods, getters/setters, constructors
- **Variable Declarations**: var, let, const, destructuring assignment, template literals
- **Module System**: ES6 import/export, CommonJS require/module.exports
- **Modern Features**: Spread/rest operators, Promises, async/await

#### **🎨 Framework & Ecosystem**
- **React Support**: JSX syntax, component analysis, Hook recognition, lifecycle methods
- **Vue.js Support**: Single-file components, template syntax, reactive data
- **Angular Support**: Components, services, dependency injection pattern recognition
- **Node.js Support**: Server-side patterns, Express routing, middleware

#### **🔍 Advanced Analysis Capabilities**
- **JSDoc Extraction**: Complete documentation comment parsing and type information
- **Complexity Analysis**: Cyclomatic complexity calculation and code quality metrics
- **Framework Detection**: Automatic recognition of React, Vue, Angular project types
- **Export Analysis**: Module export mapping and dependency relationship tracking

#### **💼 Enterprise Features**
- **Table Formatting**: Dedicated JavaScript table formatter for clear code structure display
- **Performance Optimization**: Caching mechanisms, iterative traversal, efficient large file handling
- **Error Handling**: Robust exception handling and detailed error reporting
- **Type Safety**: TypeScript-style type annotation support

### 📊 **JavaScript Analysis Examples**

```bash
# Analyze modern JavaScript files
uv run python -m tree_sitter_analyzer examples/ModernJavaScript.js --language javascript --advanced

# Generate detailed structure tables
uv run python -m tree_sitter_analyzer examples/ModernJavaScript.js --language javascript --table full

# Analyze React components
uv run python -m tree_sitter_analyzer examples/ReactComponent.jsx --language javascript --table full

# Query specific function types
uv run python -m tree_sitter_analyzer examples/ModernJavaScript.js --language javascript --query-key async_function
```

### 🎯 **Supported JavaScript Query Types**
- `function_declaration` - Traditional function declarations
- `arrow_function` - Arrow functions
- `async_function` - Async functions
- `generator_function` - Generator functions
- `class_declaration` - Class declarations
- `variable_declaration` - Variable declarations
- `import_statement` - Import statements
- `export_statement` - Export statements
- `jsx_element` - JSX elements
- `method_definition` - Method definitions

### 🏗️ **AI Assistant JavaScript Workflow**

```
I want to analyze the structure of this JavaScript file: examples/ModernJavaScript.js
```

**Example Response Format:**
```json
{
  "file_path": "examples/ModernJavaScript.js",
  "language": "javascript",
  "element_count": 24,
  "elements": [
    {
      "name": "fetchUserData",
      "type": "function",
      "start_line": 208,
      "end_line": 211,
      "is_async": true,
      "framework_type": "vanilla"
    },
    {
      "name": "ModernComponent",
      "type": "class",
      "start_line": 31,
      "end_line": 200,
      "is_react_component": true,
      "framework_type": "react"
    }
  ],
  "success": true
}
```

---

## 📦 Installation Guide
=======
#### 🔒 Security Features

v1.8.2 enhanced security features ensure file access safety:
>>>>>>> c24f2cbd

```bash
# ✅ Secure project boundary protection
# Tools automatically detect and respect project boundaries, preventing access to sensitive files outside the project

# ✅ Test environment temporary directory access
# In test environments, allows access to temporary directories to support test cases

# ✅ Proper CLI argument validation
# System validates parameter combination validity, preventing invalid command execution

# Example: Secure file analysis
uv run python -m tree_sitter_analyzer examples/BigService.java --advanced
# ✅ Allowed: File is within project directory

# uv run python -m tree_sitter_analyzer /etc/passwd --advanced
# ❌ Denied: File is outside project boundary (security protection)
```

#### 📁 File System Operation Commands

```bash
# List files
uv run list-files . --extensions java
uv run list-files . --pattern "test_*" --extensions java --types f
uv run list-files . --types f --size "+1k" --changed-within "1week"

# Search content
uv run search-content --roots . --query "class.*extends" --include-globs "*.java"
uv run search-content --roots tests --query "TODO|FIXME" --context-before 2 --context-after 2
uv run search-content --files examples/BigService.java examples/Sample.java --query "public.*method" --case insensitive

# Two-stage search (first find files, then search content)
uv run find-and-grep --roots . --query "@SpringBootApplication" --extensions java
uv run find-and-grep --roots examples --query "import.*SQLException" --extensions java --file-limit 10 --max-count 5
uv run find-and-grep --roots . --query "public.*static.*void" --extensions java --types f --size "+1k" --output-format json
```

#### ℹ️ Information Query Commands

```bash
# Show help
uv run python -m tree_sitter_analyzer --help

# List supported query keys
uv run python -m tree_sitter_analyzer --list-queries

# Show supported languages
uv run python -m tree_sitter_analyzer --show-supported-languages

# Show supported extensions
uv run python -m tree_sitter_analyzer --show-supported-extensions

<<<<<<< HEAD
**Option 2: Manually specify project root directory**
```json
{
  "mcpServers": {
    "tree-sitter-analyzer": {
      "command": "uv",
      "args": ["run", "--with", "tree-sitter-analyzer[mcp]", "python", "-m", "tree_sitter_analyzer.mcp.server"],
      "env": {
        "TREE_SITTER_PROJECT_ROOT": "/path/to/your/project",
        "TREE_SITTER_OUTPUT_PATH": "/path/to/output/directory"
      }
    }
  }
}
=======
# Show common queries
uv run python -m tree_sitter_analyzer --show-common-queries

# Show query language support
uv run python -m tree_sitter_analyzer --show-query-languages
>>>>>>> c24f2cbd
```

---

## 7. 🛠️ Core Features

<<<<<<< HEAD
### 📊 **Quality Metrics**
- **1,893 tests** - 100% pass rate ✅
- **71.48% code coverage** - Industry-leading level
- **Zero test failures** - Fully CI/CD ready
- **Cross-platform compatibility** - Windows, macOS, Linux

### ⚡ **Latest Quality Achievements (v1.6.0)**
- ✅ **Cross-platform path compatibility** - Fixed Windows short path names and macOS symbolic link differences
- ✅ **Windows environment** - Implemented robust path normalization using Windows API
- ✅ **macOS environment** - Fixed `/var` vs `/private/var` symbolic link differences
- ✅ **Comprehensive test coverage** - 1797 tests, 74.45% coverage
- ✅ **GitFlow implementation** - Professional development/release branch strategy. See [GitFlow documentation](GITFLOW.md) for details.
=======
| Feature Category | Feature Name | Core Capabilities | Technical Advantages |
|------------------|--------------|-------------------|---------------------|
| **📊 Code Structure Analysis** | Intelligent Parsing Engine | Class, method, and field statistics<br>Package information and import dependencies<br>Complexity metrics (cyclomatic complexity)<br>Precise line number positioning | Tree-sitter based high-precision parsing<br>Large enterprise codebase support<br>Real-time performance optimization |
| **✂️ Intelligent Code Extraction** | Precision Extraction Tool | Precise extraction by line range<br>Preserves original formatting and indentation<br>Includes position metadata<br>Efficient processing of large files | Zero-loss format preservation<br>Memory-optimized algorithms<br>Streaming processing support |
| **🔍 Advanced Query Filtering** | Multi-dimensional Filters | **Exact match**: `--filter "name=main"`<br>**Pattern match**: `--filter "name=~auth*"`<br>**Parameter filter**: `--filter "params=2"`<br>**Modifier filter**: `--filter "static=true,public=true"`<br>**Compound conditions**: Combine multiple conditions for precise queries | Flexible query syntax<br>High-performance indexing<br>Intelligent caching mechanisms |
| **🔗 AI Assistant Integration** | MCP Protocol Support | **Claude Desktop** - Full MCP support<br>**Cursor IDE** - Built-in MCP integration<br>**Roo Code** - MCP protocol support<br>**Other MCP-compatible tools** - Universal MCP server | Standard MCP protocol<br>Plug-and-play design<br>Cross-platform compatibility |
| **🌍 Multi-language Support** | Enterprise Language Engine | **Java** - Complete support, including Spring, JPA frameworks<br>**Python** - Complete support, including type annotations, decorators<br>**JavaScript** - Enterprise-grade support, including ES6+, React/Vue/Angular, JSX<br>**TypeScript** - **Complete support**, including interfaces, types, decorators, TSX/JSX, framework detection<br>**HTML** - **🆕 Complete support**, including DOM structure, element classification, attribute extraction<br>**CSS** - **🆕 Complete support**, including selector analysis, property classification, style rules<br>**Markdown** - **Complete support**, including headers, code blocks, links, images, tables, task lists, blockquotes<br>**C/C++, Rust, Go** - Basic support | Framework-aware parsing<br>Syntax extension support<br>Continuous language updates |
| **📁 Advanced File Search** | fd+ripgrep Integration | **ListFilesTool** - Intelligent file discovery with multiple filtering conditions<br>**SearchContentTool** - Intelligent content search using regular expressions<br>**FindAndGrepTool** - Combined discovery and search, two-stage workflow | Rust-based high-performance tools<br>Parallel processing capabilities<br>Intelligent cache optimization |
| **🏗️ Unified Element System** | Revolutionary Architecture Design | **Single element list** - Unified management of all code elements (classes, methods, fields, imports, packages)<br>**Consistent element types** - Each element has an `element_type` attribute<br>**Simplified API** - Clearer interfaces and reduced complexity<br>**Better maintainability** - Single source of truth for all code elements | Unified data model<br>Type safety guarantees<br>Extensible design |

---
>>>>>>> c24f2cbd

## 8. 🏆 Quality Assurance

### 📊 Quality Metrics
- **3,342 tests** - 100% pass rate ✅
- **High code coverage** - Comprehensive test suite
- **Zero test failures** - Production ready
- **Cross-platform support** - Windows, macOS, Linux

### ⚡ Latest Quality Achievements (v1.8.2)
- ✅ **🔒 CLI Security Enhancement** - Fixed CLI mode security boundary errors, ensuring file access security
- ✅ **✅ Argument Validation Improvement** - Implemented complete CLI argument validation system, preventing invalid parameter combinations
- ✅ **🚫 Exclusive Parameter Control** - `--table` and `--query-key` parameters properly implement exclusive control
- ✅ **🔍 Enhanced Filter Functionality** - `--query-key` with `--filter` combination usage fully supported
- ✅ **⚠️ Error Message Optimization** - Provides clear and detailed error information, improving user experience
- ✅ **🛡️ Project Boundary Protection** - Automatically detects and respects project boundaries, preventing access to sensitive files
- ✅ **🧪 Test Environment Support** - Temporary directory access permission in test environments
- ✅ **📋 User Experience Improvement** - More intuitive command-line interface and error handling mechanisms

### ⚡ v1.7.5 Quality Achievements
- ✅ **📊 Enhanced Quality Metrics** - Test count increased to 3,342 coverage maintained at high levels
- ✅ **🔧 System Stability** - All tests passing with enhanced system stability and reliability
- ✅ **🆕 Complete Markdown Support** - Added new complete Markdown language plugin supporting all major Markdown elements
- ✅ **📝 Enhanced Document Analysis** - Support for intelligent extraction of headers, code blocks, links, images, tables, task lists
- ✅ **🔍 Markdown Query System** - 17 predefined query types with alias and custom query support
- ✅ **🧪 Comprehensive Test Validation** - Added extensive Markdown test cases ensuring feature stability
- ✅ **📊 Structured Output** - Convert Markdown documents to structured data for easy AI processing
- ✅ **File output optimization** - MCP search tools now include `suppress_output` and `output_file` parameters for massive token savings
- ✅ **Intelligent format detection** - Automatic selection of optimal file formats (JSON/Markdown) for storage and reading optimization
- ✅ **ROO rules documentation** - Added comprehensive tree-sitter-analyzer MCP optimization usage guide
- ✅ **Enhanced token management** - Response size reduced by up to 99% when outputting search results to files
- ✅ **Enterprise-grade test coverage** - Comprehensive test suite including complete validation of file output optimization features
- ✅ **Complete MCP tools** - Complete MCP server tool set supporting advanced file search and content analysis
- ✅ **Cross-platform path compatibility** - Fixed differences between Windows short path names and macOS symbolic links
- ✅ **GitFlow implementation** - Professional development/release branch strategy

### ⚙️ Running Tests
```bash
# Run all tests
uv run pytest tests/ -v

# Generate coverage report
uv run pytest tests/ --cov=tree_sitter_analyzer --cov-report=html --cov-report=term-missing

# Run specific tests
uv run pytest tests/test_mcp_server_initialization.py -v
```

### 📈 Test Coverage Details

The project maintains high-quality test coverage. For detailed module coverage information, please visit:

[![Coverage Details](https://codecov.io/gh/aimasteracc/tree-sitter-analyzer/branch/main/graph/badge.svg)](https://codecov.io/gh/aimasteracc/tree-sitter-analyzer)

**Click the badge above to view:**
- 📊 **Module-by-Module Coverage** - Detailed coverage statistics for each module
- 📈 **Coverage Trends** - Historical coverage change trends
- 🔍 **Uncovered Code Lines** - Specific locations of untested code
- 📋 **Detailed Reports** - Complete coverage analysis reports

### ✅ Documentation Verification Status

**All content in this README has been verified:**
- ✅ **All commands tested** - All CLI commands have been executed and verified in real environments
- ✅ **All data is real** - Data such as coverage rates and test counts are directly obtained from test reports
- ✅ **SMART flow is real** - Demonstrated based on actual BigService.java (1419 lines)
- ✅ **Cross-platform verified** - Tested on Windows, macOS, Linux environments

**Verification environment:**
- Operating systems: Windows 10, macOS, Linux
- Python version: 3.10+
- Project version: tree-sitter-analyzer v1.8.2
- Test files: BigService.java (1419 lines), sample.py (256 lines), MultiClass.java (54 lines)
- New verification: CLI argument validation, security boundary protection, exclusive parameter control

---

## 9. 📚 Documentation & Support

### 📖 Complete Documentation
This project provides complete documentation support, including:

- **Quick Start Guide** - See the [Quick Start](#3--quick-start) section of this README
- **MCP Configuration Guide** - See the [AI Users Configuration](#31--ai-users-claude-desktop-cursor-etc) section
- **CLI Usage Guide** - See the [Complete CLI Commands](#6--complete-cli-commands) section
- **Core Features Documentation** - See the [Core Features](#7-️-core-features) section

### 🤖 AI Collaboration Support
This project supports AI-assisted development with professional quality control:

```bash
# AI system code generation pre-checks
uv run python check_quality.py --new-code-only
uv run python llm_code_checker.py --check-all
```

### 💝 Sponsors & Acknowledgments

**[@o93](https://github.com/o93)** - *Lead Sponsor & Supporter*
- 🚀 **MCP Tool Enhancement**: Sponsored comprehensive MCP fd/ripgrep tool development
- 🧪 **Test Infrastructure**: Implemented enterprise-grade test coverage (50+ comprehensive test cases)
- 🔧 **Quality Assurance**: Supported bug fixes and performance improvements
- 💡 **Innovation Support**: Enabled early release of advanced file search and content analysis features

**[💖 Sponsor this project](https://github.com/sponsors/aimasteracc)** to help us continue building excellent tools for the developer community!

---

## 10. 🤝 Contributing & License

### 🤝 Contributing Guide

We welcome all kinds of contributions! Please check our [Contributing Guide](CONTRIBUTING.md) for details.

### ⭐ Give us a star!

If this project has been helpful to you, please give us a ⭐ on GitHub - that's the biggest support for us!

### 📄 License

MIT License - see the [LICENSE](LICENSE) file for details.

---

<<<<<<< HEAD
**🎯 Built for developers dealing with large codebases and AI assistants**

*Let every line of code be understood by AI, let every project break through token limits*

---

## ✅ Prompt Testing Verification

All AI prompts in this document have been thoroughly tested in real environments, ensuring:

- **100% Availability** - All prompts work correctly
- **Multi-language Support** - Supports Java, Python, JavaScript and other mainstream languages
- **Path Compatibility** - Both relative and absolute paths are fully supported
- **Windows/Linux Compatibility** - Cross-platform path formats are automatically handled
- **Real-time Verification** - Tested using real code files

**Test Environment:**
- Operating System: Windows 10
- Project: tree-sitter-analyzer v1.6.0
- Test Files: BigService.java (1419 lines), sample.py (256 lines), MultiClass.java (54 lines)
- Test Coverage: 1797 tests passed, 74.45% coverage
- Test Tools: All MCP tools (check_code_scale, analyze_code_structure, extract_code_section, query_code, list_files, search_content, find_and_grep)
=======
**🎯 Built for developers working with large codebases and AI assistants**
>>>>>>> c24f2cbd

*Making every line of code understandable to AI, enabling every project to break through token limitations*<|MERGE_RESOLUTION|>--- conflicted
+++ resolved
@@ -4,20 +4,12 @@
 
 [![Python Version](https://img.shields.io/badge/python-3.10%2B-blue.svg)](https://python.org)
 [![License](https://img.shields.io/badge/license-MIT-green.svg)](LICENSE)
-<<<<<<< HEAD
-[![Tests](https://img.shields.io/badge/tests-1893%20passed-brightgreen.svg)](#quality-assurance)
-[![Coverage](https://img.shields.io/badge/coverage-71.48%25-green.svg)](#quality-assurance)
-[![Quality](https://img.shields.io/badge/quality-enterprise%20grade-blue.svg)](#quality-assurance)
-[![PyPI](https://img.shields.io/pypi/v/tree-sitter-analyzer.svg)](https://pypi.org/project/tree-sitter-analyzer/)
-[![Version](https://img.shields.io/badge/version-1.6.0-blue.svg)](https://github.com/aimasteracc/tree-sitter-analyzer/releases)
-=======
 [![Tests](https://img.shields.io/badge/tests-3342%20passed-brightgreen.svg)](#quality-assurance)
 [![Coverage](https://codecov.io/gh/aimasteracc/tree-sitter-analyzer/branch/main/graph/badge.svg)](https://codecov.io/gh/aimasteracc/tree-sitter-analyzer)
 [![Quality](https://img.shields.io/badge/quality-enterprise%20grade-blue.svg)](#quality-assurance)
 [![PyPI](https://img.shields.io/pypi/v/tree-sitter-analyzer.svg)](https://pypi.org/project/tree-sitter-analyzer/)
 [![Version](https://img.shields.io/badge/version-1.8.2-blue.svg)](https://github.com/aimasteracc/tree-sitter-analyzer/releases)
 [![zread](https://img.shields.io/badge/Ask_Zread-_.svg?style=flat&color=00b0aa&labelColor=000000&logo=data%3Aimage%2Fsvg%2Bxml%3Bbase64%2CPHN2ZyB3aWR0aD0iMTYiIGhlaWdodD0iMTYiIHZpZXdCb3g9IjAgMCAxNiAxNiIgZmlsbD0ibm9uZSIgeG1sbnM9Imh0dHA6Ly93d3cudzMub3JnLzIwMDAvc3ZnIj4KPHBhdGggZD0iTTQuOTYxNTYgMS42MDAxSDIuMjQxNTZDMS44ODgxIDEuNjAwMSAxLjYwMTU2IDEuODg2NjQgMS42MDE1NiAyLjI0MDFWNC45NjAxQzEuNjAxNTYgNS4zMTM1NiAxLjg4ODEgNS42MDAxIDIuMjQxNTYgNS42MDAxSDQuOTYxNTZDNS4zMTUwMiA1LjYwMDEgNS42MDE1NiA1LjMxMzU2IDUuNjAxNTYgNC45NjAxVjIuMjQwMUM1LjYwMTU2IDEuODg2NjQgNS4zMTUwMiAxLjYwMDEgNC45NjE1NiAxLjYwMDFaIiBmaWxsPSIjZmZmIi8%2BCjxwYXRoIGQ9Ik00Ljk2MTU2IDEwLjM5OTlIMi4yNDE1NkMxLjg4ODEgMTAuMzk5OSAxLjYwMTU2IDEwLjY4NjQgMS42MDE1NiAxMS4wMzk5VjEzLjc1OTlDMS42MDE1NiAxNC4xMTM0IDEuODg4MSAxNC4zOTk5IDIuMjQxNTYgMTQuMzk5OUg0Ljk2MTU2QzUuMzE1MDIgMTQuMzk5OSA1LjYwMTU2IDE0LjExMzQgNS42MDE1NiAxMy43NTk5VjExLjAzOTlDNS42MDE1NiAxMC42ODY0IDUuMzE1MDIgMTAuMzk5OSA0Ljk2MTU2IDEwLjM5OTlaIiBmaWxsPSIjZmZmIi8%2BCjxwYXRoIGQ9Ik0xMy43NTg0IDEuNjAwMUgxMS4wMzg0QzEwLjY4NSAxLjYwMDEgMTAuMzk4NCAxLjg4NjY0IDEwLjM5ODQgMi4yNDAxVjQuOTYwMUMxMC4zOTg0IDUuMzEzNTYgMTAuNjg1IDUuNjAwMSAxMS4wMzg0IDUuNjAwMUgxMy43NTg0QzE0LjExMTkgNS42MDAxIDE0LjM5ODQgNS4zMTM1NiAxNC4zOTg0IDQuOTYwMVYyLjI0MDFDMTQuMzk4NCAxLjg4NjY0IDE0LjExMTkgMS42MDAxIDEzLjc1ODQgMS42MDAxWiIgZmlsbD0iI2ZmZiIvPgo8cGF0aCBkPSJNNCAxMkwxMiA0TDQgMTJaIiBmaWxsPSIjZmZmIi8%2BCjxwYXRoIGQ9Ik00IDEyTDEyIDQiIHN0cm9rZT0iI2ZmZiIgc3Ryb2tlLXdpZHRoPSIxLjUiIHN0cm9rZS1saW5lY2FwPSJyb3VuZCIvPgo8L3N2Zz4K&logoColor=ffffff)](https://zread.ai/aimasteracc/tree-sitter-analyzer)
->>>>>>> c24f2cbd
 [![GitHub Stars](https://img.shields.io/github/stars/aimasteracc/tree-sitter-analyzer.svg?style=social)](https://github.com/aimasteracc/tree-sitter-analyzer)
 
 ## 🚀 Enterprise-Grade Code Analysis Tool for the AI Era
@@ -26,127 +18,6 @@
 
 ## 📋 Table of Contents
 
-<<<<<<< HEAD
-- [🚀 Break LLM Token Limits](#-break-llm-token-limits-let-ai-understand-code-files-of-any-size)
-- [📋 Table of Contents](#-table-of-contents)
-- [💡 Unique Features](#-unique-features)
-- [📊 Real-time Demo and Results](#-real-time-demo-and-results)
-- [🚀 30-Second Quick Start](#-30-second-quick-start)
-  - [🤖 AI Users (Claude Desktop, Cursor, etc.)](#-ai-users-claude-desktop-cursor-etc)
-  - [💻 Developers (CLI)](#-developers-cli)
-- [❓ Why Choose Tree-sitter Analyzer](#-why-choose-tree-sitter-analyzer)
-- [📖 Practical Usage Examples](#-practical-usage-examples)
-- [🛠️ Core Features](#️-core-features)
-- [📦 Installation Guide](#-installation-guide)
-- [🔒 Security and Configuration](#-security-and-configuration)
-- [🏆 Quality Assurance](#-quality-assurance)
-- [🤖 AI Collaboration Support](#-ai-collaboration-support)
-- [📚 Documentation](#-documentation)
-- [🤝 Contributing](#-contributing)
-- [📄 License](#-license)
-
-## 💡 Unique Features
-
-Imagine this: you have a Java service class with over 1400 lines, and Claude or ChatGPT can't analyze it due to token limits. Now, Tree-sitter Analyzer enables AI assistants to:
-
-- ⚡ **Get complete code structure overview in 3 seconds**
-- 🎯 **Accurate extraction** of code snippets from any line range
-- 📍 **Smart positioning** of exact locations for classes, methods, and fields
-- 🔗 **Seamless integration** with Claude Desktop, Cursor, Roo Code, and other AI IDEs
-- 🏗️ **Unified element management** - All code elements (classes, methods, fields, imports) in a unified system
-
-**No more AI being helpless with large files!**
-
-## 📊 Real-time Demo and Results
-
-### ⚡ **Lightning-fast Analysis Speed**
-```bash
-# Analysis result of 1419-line large Java service class (< 1 second)
-Lines: 1419 | Classes: 1 | Methods: 66 | Fields: 9 | Imports: 8 | Packages: 1
-Total Elements: 85 | Complexity: 348 (avg: 5.27, max: 15)
-```
-
-### 📊 **Precise Structure Table**
-| Class Name | Type | Visibility | Line Range | Method Count | Field Count |
-|------------|------|------------|------------|--------------|-------------|
-| BigService | class | public | 17-1419 | 66 | 9 |
-
-### 🔄 **AI Assistant SMART Workflow**
-- **S**: `set_project_path` - Setup project root directory
-- **M**: `list_files`, `search_content`, `find_and_grep` - Map target files with precision
-- **A**: `analyze_code_structure` - Analyze core structure with unified elements (supports file output)
-- **R**: `extract_code_section` - Retrieve essential code snippets on demand
-- **T**: Advanced dependency tracing (when needed)
-
----
-
-## 🆕 New CLI Commands (v1.3.8+)
-
-### 🔧 **Standalone CLI Tools for File System Operations**
-
-Tree-sitter Analyzer now provides dedicated CLI commands that wrap powerful MCP tools for file system operations:
-
-> **💡 Usage Note**: In development environments, use `uv run` prefix to execute CLI commands:
-> - `uv run list-files` instead of `list-files`
-> - `uv run search-content` instead of `search-content`
-> - `uv run find-and-grep` instead of `find-and-grep`
->
-> After installing from PyPI, these commands will be available directly in your PATH.
-
-#### 📁 **`list-files`** - File Discovery with fd
-```bash
-# List all Java files in current directory
-uv run list-files . --extensions java
-
-# Find test files with specific naming patterns
-uv run list-files src --pattern "test_*" --extensions java --types f
-
-# Find large files modified in the last week
-uv run list-files . --types f --size "+1k" --changed-within "1week"
-
-# Find service classes with specific naming patterns
-uv run list-files src --pattern "*Service*" --extensions java --output-format json
-```
-
-#### 🔍 **`search-content`** - Content Search with ripgrep
-```bash
-# Search for class definitions in Java files
-uv run search-content --roots . --query "class.*extends" --include-globs "*.java"
-
-# Find TODO comments with context
-uv run search-content --roots src --query "TODO|FIXME" --context-before 2 --context-after 2
-
-# Search in specific files with case-insensitive matching
-uv run search-content --files file1.java file2.java --query "public.*method" --case insensitive
-```
-
-#### 🎯 **`find-and-grep`** - Two-Stage Search (fd → ripgrep)
-```bash
-# Find Java files first, then search for Spring annotations
-uv run find-and-grep --roots . --query "@SpringBootApplication" --extensions java
-
-# Combined file filtering and content search with limits
-uv run find-and-grep --roots src --query "import.*spring" --extensions java --file-limit 10 --max-count 5
-
-# Advanced search with multiple filters
-uv run find-and-grep --roots . --query "public.*static.*void" --extensions java --types f --size "+500" --output-format json
-```
-
-### 🛡️ **Security & Safety Features**
-- **Project Boundary Detection**: All commands automatically detect and respect project boundaries
-- **Input Validation**: Comprehensive parameter validation and sanitization
-- **Error Handling**: Graceful error handling with informative messages
-- **Resource Limits**: Built-in limits to prevent resource exhaustion
-
-### 📊 **Output Formats**
-- **JSON**: Structured output for programmatic processing
-- **Text**: Human-readable output for terminal use
-- **Quiet Mode**: Suppress non-essential output for scripting
-
----
-
-## 🚀 30-Second Quick Start
-=======
 - [1. 💡 Project Features](#1--project-features)
 - [2. 📋 Prerequisites (Required for All Users)](#2--prerequisites-required-for-all-users)
 - [3. 🚀 Quick Start](#3--quick-start)
@@ -194,7 +65,6 @@
 - **High Coverage** - Comprehensive test coverage
 - **Cross-platform Support** - Compatible with Windows, macOS, Linux
 - **Continuous Maintenance** - Active development and community support
->>>>>>> c24f2cbd
 
 ---
 
@@ -351,63 +221,7 @@
 
 ---
 
-<<<<<<< HEAD
-## ❓ Why Choose Tree-sitter Analyzer
-
-### 🎯 Solve Real Pain Points
-
-**Traditional Method Difficulties:**
-- ❌ Large files exceed LLM token limits
-- ❌ AI cannot understand code structure
-- ❌ Need to manually split files
-- ❌ Context loss leads to inaccurate analysis
-
-**Tree-sitter Analyzer Breakthrough:**
-- ✅ **Smart Analysis**: Understand structure without reading complete files
-- ✅ **Precise Positioning**: Accurate line-by-line code extraction
-- ✅ **AI Native**: Optimized for LLM workflows
-- ✅ **Multi-language Support**: Java, Python, JavaScript/TypeScript, etc.
-
-## 📖 Practical Usage Examples
-
-### 💬 AI IDE Prompts (SMART Analysis Workflow)
-
-> **✅ Test Verification Status:** All prompts below have been tested and verified in real environments, ensuring 100% availability
->
-> **🎯 SMART Analysis Workflow:**
-> - **S** - Setup project (set_project_path)
-> - **M** - Map target files (precision pattern matching)
-> - **A** - Analyze core structure (analyze_code_structure with optional file output)
-> - **R** - Retrieve essential code (extract_code_section)
-> - **T** - Trace dependencies (when needed)
->
-> **⚠️ Important Notes:**
-> - Follow SMART workflow sequence for optimal results
-> - For files within the project, use **relative paths** (e.g., `examples/BigService.java`)
-> - For files outside the project, use **absolute paths** (e.g., `C:\git-public\tree-sitter-analyzer\examples\BigService.java`)
-> - All tools support both Windows and Unix style paths
-> - Project path should point to your code repository root directory
-
-#### 🔧 **S - Setup Project (Required First Step)**
-
-**Option 1: Configure in MCP Settings**
-```json
-{
-  "mcpServers": {
-    "tree-sitter-analyzer": {
-      "command": "uv",
-      "args": ["run", "python", "-m", "tree_sitter_analyzer.mcp.server"],
-      "env": {
-        "TREE_SITTER_PROJECT_ROOT": "/path/to/your/project",
-        "TREE_SITTER_OUTPUT_PATH": "/path/to/output/directory"
-      }
-    }
-  }
-}
-```
-=======
 ### 3.3 👨‍💻 Developers (Source Code Development)
->>>>>>> c24f2cbd
 
 **For:** Developers who need to modify source code or contribute code
 
@@ -667,32 +481,7 @@
 - **🔧 Query System Integration**: Support for all existing query and filtering functionality
 - **📁 Multiple Extension Support**: Support for .md, .markdown, .mdown, .mkd, .mkdn, .mdx formats
 
-<<<<<<< HEAD
-# View filter syntax help
-uv run python -m tree_sitter_analyzer --filter-help
-
-# 🆕 New CLI Commands (v1.3.8+)
-# File listing with fd functionality
-uv run list-files . --extensions java --output-format json
-
-# Content search with ripgrep functionality
-uv run search-content --roots . --query "class.*extends" --include-globs "*.java" --output-format text
-
-# Two-stage search: find files first, then search content
-uv run find-and-grep --roots . --query "public.*method" --extensions java --output-format json
-
-# Advanced file filtering
-uv run list-files . --types f --size "+1k" --changed-within "1week" --hidden --output-format text
-
-# Content search with context
-uv run search-content --roots src --query "TODO|FIXME" --context-before 2 --context-after 2 --output-format json
-
-# Combined file and content search with limits
-uv run find-and-grep --roots . --query "import.*spring" --extensions java --file-limit 10 --max-count 5 --output-format text
-```
-=======
 ### 🆕 v1.7.2 Feature: File Output Optimization
->>>>>>> c24f2cbd
 
 MCP search tools' newly added file output optimization feature is a revolutionary token-saving solution:
 
@@ -783,196 +572,9 @@
 uv run python -m tree_sitter_analyzer --filter-help
 ```
 
-<<<<<<< HEAD
-> **⚠️ Important:** Without these tools installed, the advanced MCP file search and content analysis features will not work. The basic MCP tools (analyze_code_structure, extract_code_section, etc.) will continue to work normally.
-
-### 📁 **File Output Support (v1.5.1+)**
-
-The `analyze_code_structure` tool now supports saving analysis results to files with automatic format detection:
-
-#### **🎯 Key Features:**
-- **Automatic Extension Detection**: Based on content type (JSON → `.json`, CSV → `.csv`, Markdown → `.md`, Text → `.txt`)
-- **Smart Output Path**: Uses `TREE_SITTER_OUTPUT_PATH` environment variable or project root as fallback
-- **Security Validation**: Ensures output files are written to safe, authorized locations
-- **Content Type Detection**: Automatically detects content format and applies appropriate file extension
-
-#### **📋 Usage Examples:**
-
-**Basic File Output:**
-```json
-{
-  "tool": "analyze_code_structure",
-  "arguments": {
-    "file_path": "src/BigService.java",
-    "output_file": "service_analysis"
-  }
-}
-```
-
-**With Format Control:**
-```json
-{
-  "tool": "analyze_code_structure", 
-  "arguments": {
-    "file_path": "src/BigService.java",
-    "format_type": "csv",
-    "output_file": "service_data"
-  }
-}
-```
-
-#### **🔧 Environment Configuration:**
-```json
-{
-  "env": {
-    "TREE_SITTER_PROJECT_ROOT": "/path/to/your/project",
-    "TREE_SITTER_OUTPUT_PATH": "/path/to/output/directory"
-  }
-}
-```
-
-**Output Path Priority:**
-1. `TREE_SITTER_OUTPUT_PATH` environment variable (highest priority)
-2. Project root directory (from `TREE_SITTER_PROJECT_ROOT` or auto-detected)
-3. Current working directory (fallback)
-
-#### **🗂️ ListFilesTool - Smart File Discovery**
-- **Advanced filtering**: File type, size, modification time, extension-based filtering
-- **Pattern matching**: Glob patterns and regex support for flexible file discovery
-- **Metadata enrichment**: File size, modification time, directory status, and extension information
-- **Performance optimized**: Built on fd for lightning-fast file system traversal
-
-#### **🔎 SearchContentTool - Intelligent Content Search**
-- **Regex & literal search**: Flexible pattern matching with case sensitivity controls
-- **Context-aware results**: Configurable before/after context lines for better understanding
-- **Multiple output formats**: Standard results, count-only, summary, and grouped by file
-- **Encoding support**: Handle files with different text encodings
-- **Performance limits**: Built-in timeout and result limits for responsive operation
-
-#### **🎯 FindAndGrepTool - Combined Discovery & Search**
-- **Two-stage workflow**: First discover files with fd, then search content with ripgrep
-- **Comprehensive filtering**: Combine file discovery filters with content search patterns
-- **Advanced options**: Multiline patterns, word boundaries, fixed strings, and case controls
-- **Rich metadata**: File discovery timing, search timing, and result statistics
-- **Token optimization**: Path optimization and result grouping to minimize AI token usage
-
-#### **✨ Key Benefits:**
-- 🚀 **Enterprise-grade reliability**: 50+ comprehensive test cases ensuring stability
-- 🎯 **Token-efficient**: Multiple output formats optimized for AI assistant interactions
-- 🔧 **Highly configurable**: Extensive parameter support for precise control
-- 📊 **Performance monitoring**: Built-in timing and result statistics
-- 🛡️ **Error resilient**: Comprehensive error handling and validation
-
-### 🌍 **Multi-language Support**
-- **Java** - Full support, including Spring, JPA frameworks
-- **Python** - Full support, including type annotations, decorators
-- **JavaScript** - 🆕 **Enterprise-grade support**, including modern ES6+ features, React/Vue/Angular frameworks, JSX, async functions, generators, arrow functions, classes, module systems
-- **TypeScript** - Full support, including type annotations, interfaces
-- **C/C++, Rust, Go** - Basic support
-
----
-
-## 🆕 JavaScript Enterprise Support (v1.5.0+)
-
-### 🚀 **Modern JavaScript Complete Support**
-
-Tree-sitter Analyzer now provides enterprise-level JavaScript support at the same level as Java, including:
-
-#### **📋 Core Language Features**
-- **Function Types**: Traditional functions, arrow functions, async functions, generator functions
-- **Class System**: ES6 classes, inheritance, static methods, getters/setters, constructors
-- **Variable Declarations**: var, let, const, destructuring assignment, template literals
-- **Module System**: ES6 import/export, CommonJS require/module.exports
-- **Modern Features**: Spread/rest operators, Promises, async/await
-
-#### **🎨 Framework & Ecosystem**
-- **React Support**: JSX syntax, component analysis, Hook recognition, lifecycle methods
-- **Vue.js Support**: Single-file components, template syntax, reactive data
-- **Angular Support**: Components, services, dependency injection pattern recognition
-- **Node.js Support**: Server-side patterns, Express routing, middleware
-
-#### **🔍 Advanced Analysis Capabilities**
-- **JSDoc Extraction**: Complete documentation comment parsing and type information
-- **Complexity Analysis**: Cyclomatic complexity calculation and code quality metrics
-- **Framework Detection**: Automatic recognition of React, Vue, Angular project types
-- **Export Analysis**: Module export mapping and dependency relationship tracking
-
-#### **💼 Enterprise Features**
-- **Table Formatting**: Dedicated JavaScript table formatter for clear code structure display
-- **Performance Optimization**: Caching mechanisms, iterative traversal, efficient large file handling
-- **Error Handling**: Robust exception handling and detailed error reporting
-- **Type Safety**: TypeScript-style type annotation support
-
-### 📊 **JavaScript Analysis Examples**
-
-```bash
-# Analyze modern JavaScript files
-uv run python -m tree_sitter_analyzer examples/ModernJavaScript.js --language javascript --advanced
-
-# Generate detailed structure tables
-uv run python -m tree_sitter_analyzer examples/ModernJavaScript.js --language javascript --table full
-
-# Analyze React components
-uv run python -m tree_sitter_analyzer examples/ReactComponent.jsx --language javascript --table full
-
-# Query specific function types
-uv run python -m tree_sitter_analyzer examples/ModernJavaScript.js --language javascript --query-key async_function
-```
-
-### 🎯 **Supported JavaScript Query Types**
-- `function_declaration` - Traditional function declarations
-- `arrow_function` - Arrow functions
-- `async_function` - Async functions
-- `generator_function` - Generator functions
-- `class_declaration` - Class declarations
-- `variable_declaration` - Variable declarations
-- `import_statement` - Import statements
-- `export_statement` - Export statements
-- `jsx_element` - JSX elements
-- `method_definition` - Method definitions
-
-### 🏗️ **AI Assistant JavaScript Workflow**
-
-```
-I want to analyze the structure of this JavaScript file: examples/ModernJavaScript.js
-```
-
-**Example Response Format:**
-```json
-{
-  "file_path": "examples/ModernJavaScript.js",
-  "language": "javascript",
-  "element_count": 24,
-  "elements": [
-    {
-      "name": "fetchUserData",
-      "type": "function",
-      "start_line": 208,
-      "end_line": 211,
-      "is_async": true,
-      "framework_type": "vanilla"
-    },
-    {
-      "name": "ModernComponent",
-      "type": "class",
-      "start_line": 31,
-      "end_line": 200,
-      "is_react_component": true,
-      "framework_type": "react"
-    }
-  ],
-  "success": true
-}
-```
-
----
-
-## 📦 Installation Guide
-=======
 #### 🔒 Security Features
 
 v1.8.2 enhanced security features ensure file access safety:
->>>>>>> c24f2cbd
 
 ```bash
 # ✅ Secure project boundary protection
@@ -1026,48 +628,17 @@
 # Show supported extensions
 uv run python -m tree_sitter_analyzer --show-supported-extensions
 
-<<<<<<< HEAD
-**Option 2: Manually specify project root directory**
-```json
-{
-  "mcpServers": {
-    "tree-sitter-analyzer": {
-      "command": "uv",
-      "args": ["run", "--with", "tree-sitter-analyzer[mcp]", "python", "-m", "tree_sitter_analyzer.mcp.server"],
-      "env": {
-        "TREE_SITTER_PROJECT_ROOT": "/path/to/your/project",
-        "TREE_SITTER_OUTPUT_PATH": "/path/to/output/directory"
-      }
-    }
-  }
-}
-=======
 # Show common queries
 uv run python -m tree_sitter_analyzer --show-common-queries
 
 # Show query language support
 uv run python -m tree_sitter_analyzer --show-query-languages
->>>>>>> c24f2cbd
 ```
 
 ---
 
 ## 7. 🛠️ Core Features
 
-<<<<<<< HEAD
-### 📊 **Quality Metrics**
-- **1,893 tests** - 100% pass rate ✅
-- **71.48% code coverage** - Industry-leading level
-- **Zero test failures** - Fully CI/CD ready
-- **Cross-platform compatibility** - Windows, macOS, Linux
-
-### ⚡ **Latest Quality Achievements (v1.6.0)**
-- ✅ **Cross-platform path compatibility** - Fixed Windows short path names and macOS symbolic link differences
-- ✅ **Windows environment** - Implemented robust path normalization using Windows API
-- ✅ **macOS environment** - Fixed `/var` vs `/private/var` symbolic link differences
-- ✅ **Comprehensive test coverage** - 1797 tests, 74.45% coverage
-- ✅ **GitFlow implementation** - Professional development/release branch strategy. See [GitFlow documentation](GITFLOW.md) for details.
-=======
 | Feature Category | Feature Name | Core Capabilities | Technical Advantages |
 |------------------|--------------|-------------------|---------------------|
 | **📊 Code Structure Analysis** | Intelligent Parsing Engine | Class, method, and field statistics<br>Package information and import dependencies<br>Complexity metrics (cyclomatic complexity)<br>Precise line number positioning | Tree-sitter based high-precision parsing<br>Large enterprise codebase support<br>Real-time performance optimization |
@@ -1079,7 +650,6 @@
 | **🏗️ Unified Element System** | Revolutionary Architecture Design | **Single element list** - Unified management of all code elements (classes, methods, fields, imports, packages)<br>**Consistent element types** - Each element has an `element_type` attribute<br>**Simplified API** - Clearer interfaces and reduced complexity<br>**Better maintainability** - Single source of truth for all code elements | Unified data model<br>Type safety guarantees<br>Extensible design |
 
 ---
->>>>>>> c24f2cbd
 
 ## 8. 🏆 Quality Assurance
 
@@ -1204,31 +774,6 @@
 
 ---
 
-<<<<<<< HEAD
-**🎯 Built for developers dealing with large codebases and AI assistants**
-
-*Let every line of code be understood by AI, let every project break through token limits*
-
----
-
-## ✅ Prompt Testing Verification
-
-All AI prompts in this document have been thoroughly tested in real environments, ensuring:
-
-- **100% Availability** - All prompts work correctly
-- **Multi-language Support** - Supports Java, Python, JavaScript and other mainstream languages
-- **Path Compatibility** - Both relative and absolute paths are fully supported
-- **Windows/Linux Compatibility** - Cross-platform path formats are automatically handled
-- **Real-time Verification** - Tested using real code files
-
-**Test Environment:**
-- Operating System: Windows 10
-- Project: tree-sitter-analyzer v1.6.0
-- Test Files: BigService.java (1419 lines), sample.py (256 lines), MultiClass.java (54 lines)
-- Test Coverage: 1797 tests passed, 74.45% coverage
-- Test Tools: All MCP tools (check_code_scale, analyze_code_structure, extract_code_section, query_code, list_files, search_content, find_and_grep)
-=======
 **🎯 Built for developers working with large codebases and AI assistants**
->>>>>>> c24f2cbd
 
 *Making every line of code understandable to AI, enabling every project to break through token limitations*