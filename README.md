# 🌳 Tree-sitter Analyzer

**English** | **[日本語](README_ja.md)** | **[简体中文](README_zh.md)**

[![Python Version](https://img.shields.io/badge/python-3.10%2B-blue.svg)](https://python.org)
[![License](https://img.shields.io/badge/license-MIT-green.svg)](LICENSE)
<<<<<<< HEAD
[![Tests](https://img.shields.io/badge/tests-3087%20passed-brightgreen.svg)](#quality-assurance)
=======
[![Tests](https://img.shields.io/badge/tests-3342%20passed-brightgreen.svg)](#quality-assurance)
>>>>>>> c24f2cbd
[![Coverage](https://codecov.io/gh/aimasteracc/tree-sitter-analyzer/branch/main/graph/badge.svg)](https://codecov.io/gh/aimasteracc/tree-sitter-analyzer)
[![Quality](https://img.shields.io/badge/quality-enterprise%20grade-blue.svg)](#quality-assurance)
[![PyPI](https://img.shields.io/pypi/v/tree-sitter-analyzer.svg)](https://pypi.org/project/tree-sitter-analyzer/)
[![Version](https://img.shields.io/badge/version-1.8.2-blue.svg)](https://github.com/aimasteracc/tree-sitter-analyzer/releases)
[![zread](https://img.shields.io/badge/Ask_Zread-_.svg?style=flat&color=00b0aa&labelColor=000000&logo=data%3Aimage%2Fsvg%2Bxml%3Bbase64%2CPHN2ZyB3aWR0aD0iMTYiIGhlaWdodD0iMTYiIHZpZXdCb3g9IjAgMCAxNiAxNiIgZmlsbD0ibm9uZSIgeG1sbnM9Imh0dHA6Ly93d3cudzMub3JnLzIwMDAvc3ZnIj4KPHBhdGggZD0iTTQuOTYxNTYgMS42MDAxSDIuMjQxNTZDMS44ODgxIDEuNjAwMSAxLjYwMTU2IDEuODg2NjQgMS42MDE1NiAyLjI0MDFWNC45NjAxQzEuNjAxNTYgNS4zMTM1NiAxLjg4ODEgNS42MDAxIDIuMjQxNTYgNS42MDAxSDQuOTYxNTZDNS4zMTUwMiA1LjYwMDEgNS42MDE1NiA1LjMxMzU2IDUuNjAxNTYgNC45NjAxVjIuMjQwMUM1LjYwMTU2IDEuODg2NjQgNS4zMTUwMiAxLjYwMDEgNC45NjE1NiAxLjYwMDFaIiBmaWxsPSIjZmZmIi8%2BCjxwYXRoIGQ9Ik00Ljk2MTU2IDEwLjM5OTlIMi4yNDE1NkMxLjg4ODEgMTAuMzk5OSAxLjYwMTU2IDEwLjY4NjQgMS42MDE1NiAxMS4wMzk5VjEzLjc1OTlDMS42MDE1NiAxNC4xMTM0IDEuODg4MSAxNC4zOTk5IDIuMjQxNTYgMTQuMzk5OUg0Ljk2MTU2QzUuMzE1MDIgMTQuMzk5OSA1LjYwMTU2IDE0LjExMzQgNS42MDE1NiAxMy43NTk5VjExLjAzOTlDNS42MDE1NiAxMC42ODY0IDUuMzE1MDIgMTAuMzk5OSA0Ljk2MTU2IDEwLjM5OTlaIiBmaWxsPSIjZmZmIi8%2BCjxwYXRoIGQ9Ik0xMy43NTg0IDEuNjAwMUgxMS4wMzg0QzEwLjY4NSAxLjYwMDEgMTAuMzk4NCAxLjg4NjY0IDEwLjM5ODQgMi4yNDAxVjQuOTYwMUMxMC4zOTg0IDUuMzEzNTYgMTAuNjg1IDUuNjAwMSAxMS4wMzg0IDUuNjAwMUgxMy43NTg0QzE0LjExMTkgNS42MDAxIDE0LjM5ODQgNS4zMTM1NiAxNC4zOTg0IDQuOTYwMVYyLjI0MDFDMTQuMzk4NCAxLjg4NjY0IDE0LjExMTkgMS42MDAxIDEzLjc1ODQgMS42MDAxWiIgZmlsbD0iI2ZmZiIvPgo8cGF0aCBkPSJNNCAxMkwxMiA0TDQgMTJaIiBmaWxsPSIjZmZmIi8%2BCjxwYXRoIGQ9Ik00IDEyTDEyIDQiIHN0cm9rZT0iI2ZmZiIgc3Ryb2tlLXdpZHRoPSIxLjUiIHN0cm9rZS1saW5lY2FwPSJyb3VuZCIvPgo8L3N2Zz4K&logoColor=ffffff)](https://zread.ai/aimasteracc/tree-sitter-analyzer)
[![GitHub Stars](https://img.shields.io/github/stars/aimasteracc/tree-sitter-analyzer.svg?style=social)](https://github.com/aimasteracc/tree-sitter-analyzer)

## 🚀 Enterprise-Grade Code Analysis Tool for the AI Era

> **Deep AI Integration · Powerful File Search · Multilingual Support · Intelligent Code Analysis**

## 📋 Table of Contents

- [1. 💡 Project Features](#1--project-features)
- [2. 📋 Prerequisites (Required for All Users)](#2--prerequisites-required-for-all-users)
- [3. 🚀 Quick Start](#3--quick-start)
  - [3.1 🤖 AI Users (Claude Desktop, Cursor, etc.)](#31--ai-users-claude-desktop-cursor-etc)
  - [3.2 💻 CLI Users (Command Line Tools)](#32--cli-users-command-line-tools)
  - [3.3 👨‍💻 Developers (Source Code Development)](#33--developers-source-code-development)
- [4. 📖 Usage Workflow & Examples](#4--usage-workflow--examples)
  - [4.1 🔄 AI Assistant SMART Workflow](#41--ai-assistant-smart-workflow)
- [5. 🤖 Complete MCP Tool List](#5--complete-mcp-tool-list)
- [6. ⚡ Complete CLI Commands](#6--complete-cli-commands)
- [7. 🛠️ Core Features](#7-️-core-features)
- [8. 🏆 Quality Assurance](#8--quality-assurance)
- [9. 📚 Documentation & Support](#9--documentation--support)
- [10. 🤝 Contributing & License](#10--contributing--license)

---

## 1. 💡 Project Features

Tree-sitter Analyzer is an enterprise-grade code analysis tool designed for the AI era, providing:

| Feature Category | Key Capabilities | Core Benefits |
|------------------|------------------|---------------|
| **🤖 Deep AI Integration** | • MCP Protocol Support<br>• SMART Workflow<br>• Token Limitation Breaking<br>• Natural Language Interaction | Native support for Claude Desktop, Cursor, Roo Code<br>Systematic AI-assisted methodology<br>Handle code files of any size<br>Complex analysis via natural language |
| **🔍 Powerful Search** | • Intelligent File Discovery<br>• Precise Content Search<br>• Two-Stage Search<br>• Project Boundary Protection | fd-based high-performance search<br>ripgrep regex content search<br>Combined file + content workflow<br>Automatic security boundaries |
| **📊 Intelligent Analysis** | • Fast Structure Analysis<br>• Precise Code Extraction<br>• Complexity Analysis<br>• Unified Element System | Architecture understanding without full read<br>Line-range code snippet extraction<br>Cyclomatic complexity metrics<br>Revolutionary element management |

### 🌍 Enterprise Multi-language Support

| Programming Language | Support Level | Key Features |
|---------------------|---------------|--------------|
| **Java** | Complete Support | Spring framework, JPA, enterprise features |
| **Python** | Complete Support | Type annotations, decorators, modern Python features |
| **JavaScript** | Complete Support | ES6+, React/Vue/Angular, JSX |
| **TypeScript** | Complete Support | Interfaces, types, decorators, TSX/JSX, framework detection |
| **HTML** | 🆕 Complete Support | DOM structure analysis, element classification, attribute extraction, hierarchical relationships |
| **CSS** | 🆕 Complete Support | Selector analysis, property classification, style rule extraction, intelligent categorization |
| **Markdown** | Complete Support | Headers, code blocks, links, images, tables, task lists, blockquotes |
| **C/C++** | Basic Support | Basic syntax parsing |
| **Rust** | Basic Support | Basic syntax parsing |
| **Go** | Basic Support | Basic syntax parsing |

### 🏆 Production Ready
<<<<<<< HEAD
- **3,087 Tests** - 100% pass rate, enterprise-grade quality assurance
=======
- **3,342 Tests** - 100% pass rate, enterprise-grade quality assurance
>>>>>>> c24f2cbd
- **High Coverage** - Comprehensive test coverage
- **Cross-platform Support** - Compatible with Windows, macOS, Linux
- **Continuous Maintenance** - Active development and community support

---

## 2. 📋 Prerequisites (Required for All Users)

Regardless of whether you are an AI user, CLI user, or developer, you need to install the following tools first:

### 1️⃣ Install uv (Required - for running tools)

**uv** is a fast Python package manager used to run tree-sitter-analyzer.

```bash
# macOS/Linux
curl -LsSf https://astral.sh/uv/install.sh | sh

# Windows PowerShell
powershell -ExecutionPolicy ByPass -c "irm https://astral.sh/uv/install.ps1 | iex"
```

**Verify installation:**
```bash
uv --version
```

### 2️⃣ Install fd and ripgrep (Required for search functionality)

**fd** and **ripgrep** are high-performance file search and content search tools used for advanced MCP functionality.

| Operating System | Package Manager | Installation Command | Notes |
|-----------------|----------------|---------------------|-------|
| **macOS** | Homebrew | `brew install fd@10.3.0 ripgrep@14.1.1` | Recommended |
| **Windows** | winget | `winget install sharkdp.fd --version 10.3.0` <br> `winget install BurntSushi.ripgrep.MSVC --version 14.1.1` | Recommended |
| | Chocolatey | `choco install fd --version 10.3.0` <br> `choco install ripgrep --version 14.1.1` | Alternative |
| | Scoop | `scoop install fd@10.3.0 ripgrep@14.1.1` | Alternative |
| **Ubuntu/Debian** | apt | `sudo apt install fd-find=10.3.0* ripgrep=14.1.1*` | Official repository |
| **CentOS/RHEL/Fedora** | dnf | `sudo dnf install fd-find-10.3.0 ripgrep-14.1.1` | Official repository |
| **Arch Linux** | pacman | `sudo pacman -S fd=10.3.0 ripgrep=14.1.1` | Official repository |

**Verify installation:**
```bash
fd --version
rg --version
```

> **⚠️ Important Note:** 
> - **uv** is required for running all functionality
> - **fd** and **ripgrep** are required for using advanced file search and content analysis features
> - If fd and ripgrep are not installed, basic code analysis functionality will still be available, but file search features will not work

---

## 3. 🚀 Quick Start

### 3.1 🤖 AI Users (Claude Desktop, Cursor, etc.)

**For:** Users who use AI assistants (such as Claude Desktop, Cursor) for code analysis

#### ⚙️ Configuration Steps

**Claude Desktop Configuration:**

1. Find the configuration file location:
   - **Windows**: `%APPDATA%\Claude\claude_desktop_config.json`
   - **macOS**: `~/Library/Application Support/Claude/claude_desktop_config.json`
   - **Linux**: `~/.config/claude/claude_desktop_config.json`

2. Add the following configuration:

**Basic Configuration (Recommended - auto-detect project path):**
```json
{
  "mcpServers": {
    "tree-sitter-analyzer": {
      "command": "uv",
      "args": [
        "run", "--with", "tree-sitter-analyzer[mcp]",
        "python", "-m", "tree_sitter_analyzer.mcp.server"
      ]
    }
  }
}
```

**Advanced Configuration (manually specify project path):**
```json
{
  "mcpServers": {
    "tree-sitter-analyzer": {
      "command": "uv",
      "args": [
        "run", "--with", "tree-sitter-analyzer[mcp]",
        "python", "-m", "tree_sitter_analyzer.mcp.server"
      ],
      "env": {
        "TREE_SITTER_PROJECT_ROOT": "/absolute/path/to/your/project",
        "TREE_SITTER_OUTPUT_PATH": "/absolute/path/to/output/directory"
      }
    }
  }
}
```

3. Restart AI client

4. Start using! Tell the AI:
   ```
   Please set the project root directory to: /path/to/your/project
   ```

**Other AI Clients:**
- **Cursor**: Built-in MCP support, refer to Cursor documentation for configuration
- **Roo Code**: Supports MCP protocol, use the same configuration format
- **Other MCP-compatible clients**: Use the same server configuration

---

### 3.2 💻 CLI Users (Command Line Tools)

**For:** Developers who prefer using command line tools

#### 📦 Installation

```bash
# Basic installation
uv add tree-sitter-analyzer

# Popular language packages (recommended)
uv add "tree-sitter-analyzer[popular]"

# Complete installation (including MCP support)
uv add "tree-sitter-analyzer[all,mcp]"
```

#### ⚡ Quick Experience

```bash
# View help
uv run python -m tree_sitter_analyzer --help

# Analyze large file scale (1419 lines completed instantly)
uv run python -m tree_sitter_analyzer examples/BigService.java --advanced --output-format=text

# Generate detailed structure table for code files
uv run python -m tree_sitter_analyzer examples/BigService.java --table=full

# 🆕 HTML/CSS analysis with new architecture
uv run python -m tree_sitter_analyzer examples/comprehensive_sample.html --table=html --output-format=text
uv run python -m tree_sitter_analyzer examples/comprehensive_sample.css --advanced --output-format=text
uv run python -m tree_sitter_analyzer examples/comprehensive_sample.html --structure --language html

# Precise code extraction
uv run python -m tree_sitter_analyzer examples/BigService.java --partial-read --start-line 93 --end-line 106
```

---

### 3.3 👨‍💻 Developers (Source Code Development)

**For:** Developers who need to modify source code or contribute code

#### 🛠️ Development Environment Setup

```bash
# Clone repository
git clone https://github.com/aimasteracc/tree-sitter-analyzer.git
cd tree-sitter-analyzer

# Install dependencies
uv sync --extra all --extra mcp

# Run tests
uv run pytest tests/ -v

# Generate coverage report
uv run pytest tests/ --cov=tree_sitter_analyzer --cov-report=html
```

#### 🔍 Code Quality Checks

```bash
# AI-generated code checks
uv run python llm_code_checker.py --check-all

# Quality checks
uv run python check_quality.py --new-code-only
```

---

## 4. 📖 Usage Workflow & Examples

### 4.1 🔄 AI Assistant SMART Workflow

The SMART workflow is the recommended process for analyzing code using AI assistants. The following demonstrates the complete process using `examples/BigService.java` (a large service class with 1419 lines):

- **S** (Set): Set project root directory
- **M** (Map): Precisely map target files
- **A** (Analyze): Analyze core structure
- **R** (Retrieve): Retrieve key code
- **T** (Trace): Trace dependencies

---

#### **S - Set Project (First Step)**

**Tell the AI:**
```
Please set the project root directory to: C:\git-public\tree-sitter-analyzer
```

**AI will automatically call** the `set_project_path` tool.

> 💡 **Tip**: You can also pre-set this through the environment variable `TREE_SITTER_PROJECT_ROOT` in MCP configuration.

---

#### **M - Map Target Files (Find files to analyze)**

**Scenario 1: Don't know where the file is, search first**

```
Find all Java files containing "BigService" in the project
```

**AI will call** the `find_and_grep` tool and return showing 8 matches in BigService.java.

**Scenario 2: Known file path, use directly**
```
I want to analyze the file examples/BigService.java
```

---

#### **A - Analyze Core Structure (Understand file scale and organization)**

**Tell the AI:**
```
Please analyze the structure of examples/BigService.java, I want to know how big this file is and what main components it contains
```

**AI will call** the `analyze_code_structure` tool and return:
```json
{
  "file_path": "examples/BigService.java",
  "language": "java",
  "metrics": {
    "lines_total": 1419,
    "lines_code": 906,
    "lines_comment": 246,
    "lines_blank": 267,
    "elements": {
      "classes": 1,
      "methods": 66,
      "fields": 9,
      "imports": 8,
      "packages": 1,
      "total": 85
    },
    "complexity": {
      "total": 348,
      "average": 5.27,
      "max": 15
    }
  }
}
```

**Key Information:**

- File has **1419 lines** total
- Contains **1 class**, **66 methods**, **9 fields**, **1 package**, **total 85 elements**

---

#### **R - Retrieve Key Code (Deep understanding of specific implementations)**

**Scenario 1: View complete structure table**
```
Please generate a detailed structure table for examples/BigService.java, I want to see a list of all methods
```

**AI will generate a Markdown table containing:**

- Class information: package name, type, visibility, line range
- Field list: 9 fields (DEFAULT_ENCODING, MAX_RETRY_COUNT, etc.)
- Constructor: BigService()
- Public methods: 19 (authenticateUser, createSession, generateReport, etc.)
- Private methods: 47 (initializeService, checkMemoryUsage, etc.)

**Scenario 2: Extract specific code snippet**
```
Please extract lines 93-106 from examples/BigService.java, I want to see the specific implementation of memory checking
```

**AI will call** the `extract_code_section` tool and return the code for the checkMemoryUsage method.

---

#### **T - Trace Dependencies (Understand code relationships)**

**Scenario 1: Find all authentication-related methods**
```
Find all methods related to authentication (auth) in examples/BigService.java
```

**AI will call query filtering** and return the authenticateUser method code (lines 141-172).

**Scenario 2: Find entry points**
```
Where is the main method in this file? What does it do?
```

**AI will locate:**

- **Location**: Lines 1385-1418
- **Function**: Demonstrates various features of BigService (authentication, sessions, customer management, report generation, performance monitoring, security checks)

**Scenario 3: Understand method call relationships**
```
Which methods call the authenticateUser method?
```

**AI will search the code** and find the call in the `main` method:
```java
service.authenticateUser("testuser", "password123");
```

---

### 💡 SMART Workflow Best Practices

1. **Natural language first**: Describe your needs in natural language, and AI will automatically select appropriate tools
2. **Step-by-step approach**: First understand the overall structure (A), then dive into specific code (R)
3. **Use tracking when needed**: Only use tracking (T) when you need to understand complex relationships
4. **Combined usage**: You can combine multiple steps in one conversation

**Complete example conversation:**
```
I want to understand the large file examples/BigService.java:
1. How big is it? What main features does it contain?
2. How is the authentication feature implemented?
3. What public API methods are available?
```

AI will automatically:
1. Analyze file structure (1419 lines, 66 methods)
2. Locate and extract the `authenticateUser` method (lines 141-172)
3. Generate list of public methods (19 public methods)

**HTML/CSS Analysis Example:**
```
I want to analyze the HTML structure of index.html:
1. What HTML elements are present and how are they organized?
2. What CSS rules are defined and what properties do they set?
3. How are the elements classified (structure, media, form)?
```

AI will automatically:
1. Extract HTML elements with tag names, attributes, and classification
2. Analyze CSS selectors and properties with intelligent categorization
3. Generate structured tables showing DOM hierarchy and style rules

---

## 5. 🤖 Complete MCP Tool List

Tree-sitter Analyzer provides a rich set of MCP tools designed for AI assistants:

| Tool Category | Tool Name | Main Function | Core Features |
|-------------|---------|---------|---------|
| **📊 Code Analysis** | `check_code_scale` | Fast code file scale analysis | File size statistics, line count statistics, complexity analysis, performance metrics |
| | `analyze_code_structure` | Code structure analysis and table generation | 🆕 suppress_output parameter, multiple formats (full/compact/csv/json/html), automatic language detection |
| | `extract_code_section` | Precise code section extraction | Specified line range extraction, large file efficient processing, original format preservation |
| **🔍 Intelligent Search** | `list_files` | High-performance file discovery | fd-based, glob patterns, file type filters, time range control |
| | `search_content` | Regex content search | ripgrep-based, multiple output formats, context control, encoding handling |
| | `find_and_grep` | Two-stage search | File discovery → content search, fd+ripgrep combination, intelligent cache optimization |
| **🔧 Advanced Queries** | `query_code` | tree-sitter queries | Predefined query keys, custom query strings, filter expression support |
| **⚙️ System Management** | `set_project_path` | Project root path setting | Security boundary control, automatic path validation |
| **📁 Resource Access** | Code file resources | URI code file access | File content access via URI identification |
| | Project statistics resources | Project statistics data access | Project analysis data and statistical information |

### 🆕 v1.8.2 New Feature: CLI Security and Argument Validation Enhancement

Comprehensive CLI security improvements and argument validation optimization:

- **🔒 CLI Security Boundary Fix**: Fixed CLI mode security boundary errors, ensuring file access security
- **✅ Proper CLI Argument Validation**: Implemented complete CLI argument validation system, preventing invalid parameter combinations
- **🚫 Exclusive Parameter Control**: `--table` and `--query-key` parameters now properly implement exclusive control
- **🔍 Enhanced Filter Support**: `--query-key` with `--filter` combination usage is fully supported
- **⚠️ Clear Error Messages**: Provides detailed error information to help users use commands correctly
- **🛡️ Enhanced Security Features**: Temporary directory access permission in test environments and project boundary protection
- **📋 Improved User Experience**: More intuitive command-line interface and error handling

### 🆕 v1.8.0 New Feature: HTML/CSS Language Support

Revolutionary HTML and CSS analysis capabilities with specialized data models and formatting:

- **🏗️ HTML DOM Analysis**: Complete HTML element extraction with tag names, attributes, and hierarchical structure
- **🎨 CSS Rule Analysis**: Comprehensive CSS selector and property analysis with intelligent classification
- **📊 Element Classification System**: Smart categorization of HTML elements (structure, heading, text, list, media, form, table, metadata) and CSS properties (layout, box_model, typography, background, transition, interactivity)
- **🔧 Specialized Data Models**: New `MarkupElement` and `StyleElement` classes for precise web technology analysis
- **📋 Enhanced Formatters**: New HTML formatter with structured table output for web development workflows
- **🔄 Extensible Architecture**: Plugin-based system with `FormatterRegistry` for dynamic format management
- **🆕 Dependencies**: Added `tree-sitter-html>=0.23.0,<0.25.0` and `tree-sitter-css>=0.23.0,<0.25.0` for native parsing support

### 🆕 v1.7.3 Feature: Complete Markdown Support

Brand new Markdown language support provides powerful capabilities for document analysis and AI assistants:

- **📝 Complete Markdown Parsing**: Support for all major elements including ATX headers, Setext headers, code blocks, links, images, tables
- **🔍 Intelligent Element Extraction**: Automatically recognize and extract header levels, code languages, link URLs, image information
- **📊 Structured Analysis**: Convert Markdown documents to structured data for easy AI understanding and processing
- **🎯 Task List Support**: Complete support for GitHub-style task lists (checkboxes)
- **🔧 Query System Integration**: Support for all existing query and filtering functionality
- **📁 Multiple Extension Support**: Support for .md, .markdown, .mdown, .mkd, .mkdn, .mdx formats

### 🆕 v1.7.2 Feature: File Output Optimization

MCP search tools' newly added file output optimization feature is a revolutionary token-saving solution:

- **🎯 File Output Optimization**: `find_and_grep`, `list_files`, and `search_content` tools now include `suppress_output` and `output_file` parameters
- **🔄 Automatic Format Detection**: Smart file format selection (JSON/Markdown) based on content type
- **💾 Massive Token Savings**: Response size reduced by up to 99% when saving large search results to files
- **📚 ROO Rules Documentation**: Added comprehensive tree-sitter-analyzer MCP optimization usage guide
- **🔧 Backward Compatibility**: Optional feature that doesn't affect existing functionality

### 🆕 v1.7.0 Feature: suppress_output Function

The `suppress_output` parameter in the `analyze_code_structure` tool:

- **Problem solved**: When analysis results are too large, traditional methods return complete table data, consuming massive tokens
- **Intelligent optimization**: When `suppress_output=true` and `output_file` specified, only basic metadata is returned
- **Significant effect**: Response size reduced by up to 99%, dramatically saving AI dialog token consumption
- **Use cases**: Particularly suitable for large code file structure analysis and batch processing scenarios

---

## 6. ⚡ Complete CLI Commands

#### 📊 Code Structure Analysis Commands

```bash
# Quick analysis (show summary information)
uv run python -m tree_sitter_analyzer examples/BigService.java --summary

# Detailed analysis (show complete structure)
uv run python -m tree_sitter_analyzer examples/BigService.java --structure

# Advanced analysis (including complexity metrics)
uv run python -m tree_sitter_analyzer examples/BigService.java --advanced

# Generate complete structure table
uv run python -m tree_sitter_analyzer examples/BigService.java --table=full

# 🆕 HTML/CSS analysis with new architecture
uv run python -m tree_sitter_analyzer examples/comprehensive_sample.html --table=full --output-format=text
uv run python -m tree_sitter_analyzer examples/comprehensive_sample.css --table=full --output-format=text
uv run python -m tree_sitter_analyzer examples/comprehensive_sample.html --advanced --output-format=text
uv run python -m tree_sitter_analyzer examples/comprehensive_sample.css --advanced --output-format=text

# Specify output format
uv run python -m tree_sitter_analyzer examples/BigService.java --advanced --output-format=json
uv run python -m tree_sitter_analyzer examples/BigService.java --advanced --output-format=text

# Precise code extraction
uv run python -m tree_sitter_analyzer examples/BigService.java --partial-read --start-line 93 --end-line 106

# Specify programming language
uv run python -m tree_sitter_analyzer script.py --language python --table=full
```

#### 🔍 Query and Filter Commands

```bash
# Query specific elements
uv run python -m tree_sitter_analyzer examples/BigService.java --query-key methods
uv run python -m tree_sitter_analyzer examples/BigService.java --query-key classes

# 🆕 v1.8.2 Correct Usage Examples
# Correct: Use --query-key with --filter combination
uv run python -m tree_sitter_analyzer examples/BigService.java --query-key methods --filter "name=main"

# Correct: Generate complete structure table
uv run python -m tree_sitter_analyzer examples/BigService.java --table full

# 🚫 v1.8.2 Incorrect Usage Examples (will show error)
# Incorrect: Using --table and --query-key together (exclusive parameters)
# uv run python -m tree_sitter_analyzer examples/BigService.java --table full --query-key methods
# Error message: "--table and --query-key cannot be used together. Use --query-key with --filter instead."

# Filter query results
# Find specific methods
uv run python -m tree_sitter_analyzer examples/BigService.java --query-key methods --filter "name=main"

# Find authentication-related methods (pattern matching)
uv run python -m tree_sitter_analyzer examples/BigService.java --query-key methods --filter "name=~auth*"

# Find public methods with no parameters (compound conditions)
uv run python -m tree_sitter_analyzer examples/BigService.java --query-key methods --filter "params=0,public=true"

# Find static methods
uv run python -m tree_sitter_analyzer examples/BigService.java --query-key methods --filter "static=true"

# View filter syntax help
uv run python -m tree_sitter_analyzer --filter-help
```

#### 🔒 Security Features

v1.8.2 enhanced security features ensure file access safety:

```bash
# ✅ Secure project boundary protection
# Tools automatically detect and respect project boundaries, preventing access to sensitive files outside the project

# ✅ Test environment temporary directory access
# In test environments, allows access to temporary directories to support test cases

# ✅ Proper CLI argument validation
# System validates parameter combination validity, preventing invalid command execution

# Example: Secure file analysis
uv run python -m tree_sitter_analyzer examples/BigService.java --advanced
# ✅ Allowed: File is within project directory

# uv run python -m tree_sitter_analyzer /etc/passwd --advanced
# ❌ Denied: File is outside project boundary (security protection)
```

#### 📁 File System Operation Commands

```bash
# List files
uv run list-files . --extensions java
uv run list-files . --pattern "test_*" --extensions java --types f
uv run list-files . --types f --size "+1k" --changed-within "1week"

# Search content
uv run search-content --roots . --query "class.*extends" --include-globs "*.java"
uv run search-content --roots tests --query "TODO|FIXME" --context-before 2 --context-after 2
uv run search-content --files examples/BigService.java examples/Sample.java --query "public.*method" --case insensitive

# Two-stage search (first find files, then search content)
uv run find-and-grep --roots . --query "@SpringBootApplication" --extensions java
uv run find-and-grep --roots examples --query "import.*SQLException" --extensions java --file-limit 10 --max-count 5
uv run find-and-grep --roots . --query "public.*static.*void" --extensions java --types f --size "+1k" --output-format json
```

#### ℹ️ Information Query Commands

```bash
# Show help
uv run python -m tree_sitter_analyzer --help

# List supported query keys
uv run python -m tree_sitter_analyzer --list-queries

# Show supported languages
uv run python -m tree_sitter_analyzer --show-supported-languages

# Show supported extensions
uv run python -m tree_sitter_analyzer --show-supported-extensions

# Show common queries
uv run python -m tree_sitter_analyzer --show-common-queries

# Show query language support
uv run python -m tree_sitter_analyzer --show-query-languages
```

---

## 7. 🛠️ Core Features

| Feature Category | Feature Name | Core Capabilities | Technical Advantages |
|------------------|--------------|-------------------|---------------------|
| **📊 Code Structure Analysis** | Intelligent Parsing Engine | Class, method, and field statistics<br>Package information and import dependencies<br>Complexity metrics (cyclomatic complexity)<br>Precise line number positioning | Tree-sitter based high-precision parsing<br>Large enterprise codebase support<br>Real-time performance optimization |
| **✂️ Intelligent Code Extraction** | Precision Extraction Tool | Precise extraction by line range<br>Preserves original formatting and indentation<br>Includes position metadata<br>Efficient processing of large files | Zero-loss format preservation<br>Memory-optimized algorithms<br>Streaming processing support |
| **🔍 Advanced Query Filtering** | Multi-dimensional Filters | **Exact match**: `--filter "name=main"`<br>**Pattern match**: `--filter "name=~auth*"`<br>**Parameter filter**: `--filter "params=2"`<br>**Modifier filter**: `--filter "static=true,public=true"`<br>**Compound conditions**: Combine multiple conditions for precise queries | Flexible query syntax<br>High-performance indexing<br>Intelligent caching mechanisms |
| **🔗 AI Assistant Integration** | MCP Protocol Support | **Claude Desktop** - Full MCP support<br>**Cursor IDE** - Built-in MCP integration<br>**Roo Code** - MCP protocol support<br>**Other MCP-compatible tools** - Universal MCP server | Standard MCP protocol<br>Plug-and-play design<br>Cross-platform compatibility |
| **🌍 Multi-language Support** | Enterprise Language Engine | **Java** - Complete support, including Spring, JPA frameworks<br>**Python** - Complete support, including type annotations, decorators<br>**JavaScript** - Enterprise-grade support, including ES6+, React/Vue/Angular, JSX<br>**TypeScript** - **Complete support**, including interfaces, types, decorators, TSX/JSX, framework detection<br>**HTML** - **🆕 Complete support**, including DOM structure, element classification, attribute extraction<br>**CSS** - **🆕 Complete support**, including selector analysis, property classification, style rules<br>**Markdown** - **Complete support**, including headers, code blocks, links, images, tables, task lists, blockquotes<br>**C/C++, Rust, Go** - Basic support | Framework-aware parsing<br>Syntax extension support<br>Continuous language updates |
| **📁 Advanced File Search** | fd+ripgrep Integration | **ListFilesTool** - Intelligent file discovery with multiple filtering conditions<br>**SearchContentTool** - Intelligent content search using regular expressions<br>**FindAndGrepTool** - Combined discovery and search, two-stage workflow | Rust-based high-performance tools<br>Parallel processing capabilities<br>Intelligent cache optimization |
| **🏗️ Unified Element System** | Revolutionary Architecture Design | **Single element list** - Unified management of all code elements (classes, methods, fields, imports, packages)<br>**Consistent element types** - Each element has an `element_type` attribute<br>**Simplified API** - Clearer interfaces and reduced complexity<br>**Better maintainability** - Single source of truth for all code elements | Unified data model<br>Type safety guarantees<br>Extensible design |

---

## 8. 🏆 Quality Assurance

### 📊 Quality Metrics
<<<<<<< HEAD
- **3,087 tests** - 100% pass rate ✅
=======
- **3,342 tests** - 100% pass rate ✅
>>>>>>> c24f2cbd
- **High code coverage** - Comprehensive test suite
- **Zero test failures** - Production ready
- **Cross-platform support** - Windows, macOS, Linux

<<<<<<< HEAD
### ⚡ Latest Quality Achievements (v1.7.5)
- ✅ **📊 Enhanced Quality Metrics** - Test count increased to 3,087 coverage maintained at high levels
=======
### ⚡ Latest Quality Achievements (v1.8.2)
- ✅ **🔒 CLI Security Enhancement** - Fixed CLI mode security boundary errors, ensuring file access security
- ✅ **✅ Argument Validation Improvement** - Implemented complete CLI argument validation system, preventing invalid parameter combinations
- ✅ **🚫 Exclusive Parameter Control** - `--table` and `--query-key` parameters properly implement exclusive control
- ✅ **🔍 Enhanced Filter Functionality** - `--query-key` with `--filter` combination usage fully supported
- ✅ **⚠️ Error Message Optimization** - Provides clear and detailed error information, improving user experience
- ✅ **🛡️ Project Boundary Protection** - Automatically detects and respects project boundaries, preventing access to sensitive files
- ✅ **🧪 Test Environment Support** - Temporary directory access permission in test environments
- ✅ **📋 User Experience Improvement** - More intuitive command-line interface and error handling mechanisms

### ⚡ v1.7.5 Quality Achievements
- ✅ **📊 Enhanced Quality Metrics** - Test count increased to 3,342 coverage maintained at high levels
>>>>>>> c24f2cbd
- ✅ **🔧 System Stability** - All tests passing with enhanced system stability and reliability
- ✅ **🆕 Complete Markdown Support** - Added new complete Markdown language plugin supporting all major Markdown elements
- ✅ **📝 Enhanced Document Analysis** - Support for intelligent extraction of headers, code blocks, links, images, tables, task lists
- ✅ **🔍 Markdown Query System** - 17 predefined query types with alias and custom query support
- ✅ **🧪 Comprehensive Test Validation** - Added extensive Markdown test cases ensuring feature stability
- ✅ **📊 Structured Output** - Convert Markdown documents to structured data for easy AI processing
- ✅ **File output optimization** - MCP search tools now include `suppress_output` and `output_file` parameters for massive token savings
- ✅ **Intelligent format detection** - Automatic selection of optimal file formats (JSON/Markdown) for storage and reading optimization
- ✅ **ROO rules documentation** - Added comprehensive tree-sitter-analyzer MCP optimization usage guide
- ✅ **Enhanced token management** - Response size reduced by up to 99% when outputting search results to files
- ✅ **Enterprise-grade test coverage** - Comprehensive test suite including complete validation of file output optimization features
- ✅ **Complete MCP tools** - Complete MCP server tool set supporting advanced file search and content analysis
- ✅ **Cross-platform path compatibility** - Fixed differences between Windows short path names and macOS symbolic links
- ✅ **GitFlow implementation** - Professional development/release branch strategy

### ⚙️ Running Tests
```bash
# Run all tests
uv run pytest tests/ -v

# Generate coverage report
uv run pytest tests/ --cov=tree_sitter_analyzer --cov-report=html --cov-report=term-missing

# Run specific tests
uv run pytest tests/test_mcp_server_initialization.py -v
```

### 📈 Test Coverage Details

The project maintains high-quality test coverage. For detailed module coverage information, please visit:

[![Coverage Details](https://codecov.io/gh/aimasteracc/tree-sitter-analyzer/branch/main/graph/badge.svg)](https://codecov.io/gh/aimasteracc/tree-sitter-analyzer)

**Click the badge above to view:**
- 📊 **Module-by-Module Coverage** - Detailed coverage statistics for each module
- 📈 **Coverage Trends** - Historical coverage change trends
- 🔍 **Uncovered Code Lines** - Specific locations of untested code
- 📋 **Detailed Reports** - Complete coverage analysis reports

### ✅ Documentation Verification Status

**All content in this README has been verified:**
- ✅ **All commands tested** - All CLI commands have been executed and verified in real environments
- ✅ **All data is real** - Data such as coverage rates and test counts are directly obtained from test reports
- ✅ **SMART flow is real** - Demonstrated based on actual BigService.java (1419 lines)
- ✅ **Cross-platform verified** - Tested on Windows, macOS, Linux environments

**Verification environment:**
- Operating systems: Windows 10, macOS, Linux
- Python version: 3.10+
- Project version: tree-sitter-analyzer v1.8.2
- Test files: BigService.java (1419 lines), sample.py (256 lines), MultiClass.java (54 lines)
- New verification: CLI argument validation, security boundary protection, exclusive parameter control

---

## 9. 📚 Documentation & Support

### 📖 Complete Documentation
This project provides complete documentation support, including:

- **Quick Start Guide** - See the [Quick Start](#3--quick-start) section of this README
- **MCP Configuration Guide** - See the [AI Users Configuration](#31--ai-users-claude-desktop-cursor-etc) section
- **CLI Usage Guide** - See the [Complete CLI Commands](#6--complete-cli-commands) section
- **Core Features Documentation** - See the [Core Features](#7-️-core-features) section

### 🤖 AI Collaboration Support
This project supports AI-assisted development with professional quality control:

```bash
# AI system code generation pre-checks
uv run python check_quality.py --new-code-only
uv run python llm_code_checker.py --check-all
```

### 💝 Sponsors & Acknowledgments

**[@o93](https://github.com/o93)** - *Lead Sponsor & Supporter*
- 🚀 **MCP Tool Enhancement**: Sponsored comprehensive MCP fd/ripgrep tool development
- 🧪 **Test Infrastructure**: Implemented enterprise-grade test coverage (50+ comprehensive test cases)
- 🔧 **Quality Assurance**: Supported bug fixes and performance improvements
- 💡 **Innovation Support**: Enabled early release of advanced file search and content analysis features

**[💖 Sponsor this project](https://github.com/sponsors/aimasteracc)** to help us continue building excellent tools for the developer community!

---

## 10. 🤝 Contributing & License

### 🤝 Contributing Guide

We welcome all kinds of contributions! Please check our [Contributing Guide](CONTRIBUTING.md) for details.

### ⭐ Give us a star!

If this project has been helpful to you, please give us a ⭐ on GitHub - that's the biggest support for us!

### 📄 License

MIT License - see the [LICENSE](LICENSE) file for details.

---

**🎯 Built for developers working with large codebases and AI assistants**

*Making every line of code understandable to AI, enabling every project to break through token limitations*<|MERGE_RESOLUTION|>--- conflicted
+++ resolved
@@ -4,11 +4,7 @@
 
 [![Python Version](https://img.shields.io/badge/python-3.10%2B-blue.svg)](https://python.org)
 [![License](https://img.shields.io/badge/license-MIT-green.svg)](LICENSE)
-<<<<<<< HEAD
-[![Tests](https://img.shields.io/badge/tests-3087%20passed-brightgreen.svg)](#quality-assurance)
-=======
 [![Tests](https://img.shields.io/badge/tests-3342%20passed-brightgreen.svg)](#quality-assurance)
->>>>>>> c24f2cbd
 [![Coverage](https://codecov.io/gh/aimasteracc/tree-sitter-analyzer/branch/main/graph/badge.svg)](https://codecov.io/gh/aimasteracc/tree-sitter-analyzer)
 [![Quality](https://img.shields.io/badge/quality-enterprise%20grade-blue.svg)](#quality-assurance)
 [![PyPI](https://img.shields.io/pypi/v/tree-sitter-analyzer.svg)](https://pypi.org/project/tree-sitter-analyzer/)
@@ -65,11 +61,7 @@
 | **Go** | Basic Support | Basic syntax parsing |
 
 ### 🏆 Production Ready
-<<<<<<< HEAD
-- **3,087 Tests** - 100% pass rate, enterprise-grade quality assurance
-=======
 - **3,342 Tests** - 100% pass rate, enterprise-grade quality assurance
->>>>>>> c24f2cbd
 - **High Coverage** - Comprehensive test coverage
 - **Cross-platform Support** - Compatible with Windows, macOS, Linux
 - **Continuous Maintenance** - Active development and community support
@@ -662,19 +654,11 @@
 ## 8. 🏆 Quality Assurance
 
 ### 📊 Quality Metrics
-<<<<<<< HEAD
-- **3,087 tests** - 100% pass rate ✅
-=======
 - **3,342 tests** - 100% pass rate ✅
->>>>>>> c24f2cbd
 - **High code coverage** - Comprehensive test suite
 - **Zero test failures** - Production ready
 - **Cross-platform support** - Windows, macOS, Linux
 
-<<<<<<< HEAD
-### ⚡ Latest Quality Achievements (v1.7.5)
-- ✅ **📊 Enhanced Quality Metrics** - Test count increased to 3,087 coverage maintained at high levels
-=======
 ### ⚡ Latest Quality Achievements (v1.8.2)
 - ✅ **🔒 CLI Security Enhancement** - Fixed CLI mode security boundary errors, ensuring file access security
 - ✅ **✅ Argument Validation Improvement** - Implemented complete CLI argument validation system, preventing invalid parameter combinations
@@ -687,7 +671,6 @@
 
 ### ⚡ v1.7.5 Quality Achievements
 - ✅ **📊 Enhanced Quality Metrics** - Test count increased to 3,342 coverage maintained at high levels
->>>>>>> c24f2cbd
 - ✅ **🔧 System Stability** - All tests passing with enhanced system stability and reliability
 - ✅ **🆕 Complete Markdown Support** - Added new complete Markdown language plugin supporting all major Markdown elements
 - ✅ **📝 Enhanced Document Analysis** - Support for intelligent extraction of headers, code blocks, links, images, tables, task lists
