[build-system]
requires = ["hatchling"]
build-backend = "hatchling.build"

[project]
name = "tree-sitter-analyzer"
<<<<<<< HEAD
version = "1.9.7"
=======
version = "1.9.8"
>>>>>>> 8018c2c8
description = "AI-era enterprise-grade code analysis tool with comprehensive HTML/CSS support, dynamic plugin architecture, and MCP integration"
readme = "README.md"
requires-python = ">=3.10"
license = {text = "MIT"}
authors = [
    { name = "aisheng.yu", email = "aimasteracc@gmail.com" },
]
maintainers = [
    { name = "aisheng.yu", email = "aimasteracc@gmail.com" },
]
keywords = [
    "tree-sitter",
    "code-analysis",
    "ast",
    "parsing",
    "static-analysis",
    "multi-language",
    "html",
    "css",
    "web-development",
    "mcp",
    "mcp-server",
    "model-context-protocol",
    "ai-tools"
]
classifiers = [
    "Development Status :: 4 - Beta",
    "Intended Audience :: Developers",
    "License :: OSI Approved :: MIT License",
    "Programming Language :: Python :: 3",
    "Programming Language :: Python :: 3.10",
    "Programming Language :: Python :: 3.11",
    "Programming Language :: Python :: 3.12",
    "Programming Language :: Python :: 3.13",
    "Topic :: Software Development :: Code Generators",
    "Topic :: Software Development :: Libraries :: Python Modules",
    "Topic :: Software Development :: Quality Assurance",
    "Topic :: Text Processing :: Linguistic",
    "Topic :: Scientific/Engineering :: Artificial Intelligence",
    "Topic :: Communications",
    "Framework :: AsyncIO",
    "Operating System :: OS Independent",
    "Typing :: Typed",
]

# Core dependencies (minimal set for basic functionality)
# Includes HTML/CSS support for comprehensive web technology analysis
dependencies = [
    "tree-sitter>=0.25.0",
    "chardet>=5.0.0",
    "cachetools>=5.0.0",
    "tree-sitter-java>=0.23.5,<0.25.0",
    "tree-sitter-cpp>=0.23.4,<0.25.0",
    "tree-sitter-python>=0.23.6,<0.25.0",
    "mcp>=1.12.3",
    "tree-sitter-javascript>=0.23.1,<0.25.0",
    "tree-sitter-markdown>=0.3.1",
    "tree-sitter-html>=0.23.0,<0.25.0",  # HTML language support with MarkupElement data model
    "tree-sitter-css>=0.23.0,<0.25.0",   # CSS language support with StyleElement data model
    "psutil>=5.9.8",
    "tree-sitter-typescript>=0.23.2",
    "deepdiff>=6.7.1",
]

[project.optional-dependencies]
# Core language support - install specific languages as needed
java = ["tree-sitter-java>=0.23.5,<0.25.0"]
javascript = [
    "tree-sitter-javascript>=0.23.1,<0.25.0",
]
typescript = [
    "tree-sitter-typescript>=0.20.0,<0.25.0",
]
python = [
    "tree-sitter-python>=0.23.0,<0.25.0",
]
c = ["tree-sitter-c>=0.20.0,<0.25.0"]
cpp = ["tree-sitter-cpp>=0.23.4,<0.25.0"]
rust = ["tree-sitter-rust>=0.20.0,<0.25.0"]
go = ["tree-sitter-go>=0.20.0,<0.25.0"]
markdown = ["tree-sitter-markdown>=0.3.1"]
html = ["tree-sitter-html>=0.23.0,<0.25.0"]  # HTML DOM analysis with element classification
css = ["tree-sitter-css>=0.23.0,<0.25.0"]   # CSS selector and property analysis with specificity calculation
sql = ["tree-sitter-sql>=0.3.0"]   # SQL language support for database schema analysis

# Language bundles for convenience
web = [
    "tree-sitter-javascript>=0.23.1,<0.25.0",
    "tree-sitter-typescript>=0.20.0,<0.25.0",
    "tree-sitter-html>=0.23.0,<0.25.0",      # Complete HTML5 support with semantic analysis
    "tree-sitter-css>=0.23.0,<0.25.0"       # Complete CSS3 support with advanced property categorization
]
systems = [
    "tree-sitter-c>=0.20.0,<0.25.0",
    "tree-sitter-cpp>=0.23.4,<0.25.0",
    "tree-sitter-rust>=0.20.0,<0.25.0",
    "tree-sitter-go>=0.20.0,<0.25.0"
]
popular = [
    "tree-sitter-java>=0.23.5,<0.25.0",
    "tree-sitter-python>=0.23.0,<0.25.0",
    "tree-sitter-javascript>=0.23.1,<0.25.0",
    "tree-sitter-typescript>=0.20.0,<0.25.0"
]
all-languages = [
    "tree-sitter-java>=0.23.5,<0.25.0",
    "tree-sitter-javascript>=0.23.1,<0.25.0",
    "tree-sitter-typescript>=0.20.0,<0.25.0",
    "tree-sitter-python>=0.23.0,<0.25.0",
    "tree-sitter-c>=0.20.0,<0.25.0",
    "tree-sitter-cpp>=0.23.4,<0.25.0",
    "tree-sitter-rust>=0.20.0,<0.25.0",
    "tree-sitter-go>=0.20.0,<0.25.0",
    "tree-sitter-markdown>=0.3.1",
    "tree-sitter-html>=0.23.0,<0.25.0",
    "tree-sitter-css>=0.23.0,<0.25.0",
    "tree-sitter-sql>=0.3.0",  # SQL language support for database schema analysis
]

# MCP server support
mcp = [
    "mcp>=1.12.2",
    "anyio>=4.0.0",
    "httpx>=0.27.0,<1.0.0",
    "pydantic>=2.5.0",
    "pydantic-settings>=2.2.1",
]

# Development dependencies
dev = [
    "pytest>=8.4.1",
    "pytest-cov>=4.0.0",
    "pytest-asyncio>=1.1.0",
    "pytest-mock>=3.14.1",
    "black>=24.0.0",
    "ruff>=0.5.0",
    "mypy>=1.17.0",
    "isort>=5.13.0",
    "types-psutil>=5.9.0",
    "memory-profiler>=0.61.0",
    "psutil>=5.9.6,<6",
    "pre-commit>=3.0.0",
]

# Testing with comprehensive language support
test = [
    "pytest>=8.4.1",
    "pytest-cov>=4.0.0",
    "pytest-asyncio>=1.1.0",
    "pytest-mock>=3.14.1",
    "tree-sitter-java>=0.23.5",
    "tree-sitter-python>=0.23.0",
    "tree-sitter-javascript>=0.23.1",
    "tree-sitter-cpp>=0.23.4",
]

# Integration testing dependencies (Phase 7)
integration = [
    "pytest>=8.4.1",
    "pytest-cov>=4.0.0",
    "pytest-asyncio>=0.21.0",
    "pytest-mock>=3.14.1",
    "pytest-benchmark>=4.0.0",
    "psutil>=5.9.8",
    "memory-profiler>=0.61.0",
    "tree-sitter-java>=0.23.5",
    "tree-sitter-python>=0.23.0",
    "tree-sitter-javascript>=0.23.1",
    "tree-sitter-typescript>=0.20.0",
    "tree-sitter-markdown>=0.3.1",
    "mcp>=1.12.2",
    "anyio>=4.0.0",
]

# Complete development environment
full = [
    "tree-sitter-java>=0.23.5,<0.25.0",
    "tree-sitter-javascript>=0.23.1,<0.25.0",
    "tree-sitter-typescript>=0.20.0,<0.25.0",
    "tree-sitter-python>=0.23.0,<0.25.0",
    "tree-sitter-c>=0.20.0,<0.25.0",
    "tree-sitter-cpp>=0.23.4,<0.25.0",
    "tree-sitter-rust>=0.20.0,<0.25.0",
    "tree-sitter-go>=0.20.0,<0.25.0",
    "tree-sitter-markdown>=0.3.1",
    "mcp>=1.12.2",
    "anyio>=4.0.0",
    "httpx>=0.27.0,<1.0.0",
    "pydantic>=2.5.0",
    "pydantic-settings>=2.2.1",
    "pytest>=8.4.1",
    "pytest-cov>=4.0.0",
    "pytest-asyncio>=1.1.0",
    "pytest-mock>=3.14.1",
    "black>=24.0.0",
    "ruff>=0.5.0",
    "mypy>=1.17.0",
    "isort>=5.13.0",
    "types-psutil>=5.9.0",
    "memory-profiler>=0.61.0",
    "psutil>=5.9.6,<6",
    "pre-commit>=3.0.0",
]

# All dependencies (alias for full)
all = [
    "tree-sitter-java>=0.23.5,<0.25.0",
    "tree-sitter-javascript>=0.23.1,<0.25.0",
    "tree-sitter-typescript>=0.20.0,<0.25.0",
    "tree-sitter-python>=0.23.0,<0.25.0",
    "tree-sitter-c>=0.20.0,<0.25.0",
    "tree-sitter-cpp>=0.23.4,<0.25.0",
    "tree-sitter-rust>=0.20.0,<0.25.0",
    "tree-sitter-go>=0.20.0,<0.25.0",
    "tree-sitter-markdown>=0.3.1",
    "tree-sitter-html>=0.23.0,<0.25.0",
    "tree-sitter-css>=0.23.0,<0.25.0",
    "tree-sitter-sql>=0.3.0",  # SQL language support for database schema analysis
    "mcp>=1.12.2",
    "anyio>=4.0.0",
    "httpx>=0.27.0,<1.0.0",
    "pydantic>=2.5.0",
    "pydantic-settings>=2.2.1",
    "pytest>=8.4.1",
    "pytest-cov>=4.0.0",
    "pytest-asyncio>=1.1.0",
    "pytest-mock>=3.14.1",
    "black>=24.0.0",
    "ruff>=0.5.0",
    "mypy>=1.17.0",
    "isort>=5.13.0",
    "types-psutil>=5.9.0",
    "memory-profiler>=0.61.0",
    "psutil>=5.9.6,<6",
    "pre-commit>=3.0.0",
]

[project.scripts]
# Main CLI entry point
tree-sitter-analyzer = "tree_sitter_analyzer.cli_main:main"
# MCP server entry point
tree-sitter-analyzer-mcp = "tree_sitter_analyzer.mcp.server:main_sync"
# Legacy aliases for backward compatibility
code-analyzer = "tree_sitter_analyzer.cli_main:main"
java-analyzer = "tree_sitter_analyzer.cli_main:main"
list-files = "tree_sitter_analyzer.cli.commands.list_files_cli:main"
search-content = "tree_sitter_analyzer.cli.commands.search_content_cli:main"
find-and-grep = "tree_sitter_analyzer.cli.commands.find_and_grep_cli:main"

[project.entry-points."tree_sitter_analyzer.plugins"]
# Core language plugins (automatically discovered)
java = "tree_sitter_analyzer.languages.java_plugin:JavaPlugin"
python = "tree_sitter_analyzer.languages.python_plugin:PythonPlugin"
javascript = "tree_sitter_analyzer.languages.javascript_plugin:JavaScriptPlugin"
typescript = "tree_sitter_analyzer.languages.typescript_plugin:TypeScriptPlugin"
markdown = "tree_sitter_analyzer.languages.markdown_plugin:MarkdownPlugin"
html = "tree_sitter_analyzer.languages.html_plugin:HtmlPlugin"
css = "tree_sitter_analyzer.languages.css_plugin:CssPlugin"

[project.urls]
Homepage = "https://github.com/aimasteracc/tree-sitter-analyzer"
Documentation = "https://github.com/aimasteracc/tree-sitter-analyzer#readme"
Repository = "https://github.com/aimasteracc/tree-sitter-analyzer.git"
Issues = "https://github.com/aimasteracc/tree-sitter-analyzer/issues"
Changelog = "https://github.com/aimasteracc/tree-sitter-analyzer/blob/main/CHANGELOG.md"
"Bug Reports" = "https://github.com/aimasteracc/tree-sitter-analyzer/issues"
"Source Code" = "https://github.com/aimasteracc/tree-sitter-analyzer"

[tool.hatch.build.targets.wheel]
packages = ["tree_sitter_analyzer"]

[tool.hatch.build.targets.sdist]
exclude = [
    "/.github",
    "/tests",
    "/archived_files",
    "/.pytest_cache",
    "/.mypy_cache",
    "/.coverage",
    "/htmlcov",
]

[tool.hatch.metadata]
allow-direct-references = true

[tool.black]
line-length = 88
target-version = ['py310', 'py311', 'py312', 'py313']
include = '\.pyi?$'
extend-exclude = '''
/(
  # directories
  \.eggs
  | \.git
  | \.hg
  | \.mypy_cache
  | \.tox
  | \.venv
  | _build
  | buck-out
  | build
  | dist
  | archived_files
)/
'''

[tool.isort]
profile = "black"
line_length = 88
multi_line_output = 3
include_trailing_comma = true
force_grid_wrap = 0
use_parentheses = true
ensure_newline_before_comments = true
known_first_party = ["tree_sitter_analyzer"]
sections = ["FUTURE", "STDLIB", "THIRDPARTY", "FIRSTPARTY", "LOCALFOLDER"]

[tool.mypy]
python_version = "3.10"
warn_return_any = true
warn_unused_configs = true
disallow_untyped_defs = true
disallow_incomplete_defs = true
check_untyped_defs = true
disallow_untyped_decorators = true
no_implicit_optional = true
warn_redundant_casts = true
warn_unused_ignores = true
warn_no_return = true
warn_unreachable = true
strict_equality = true
show_error_codes = true
show_column_numbers = true
pretty = true

# Exclude archived files and test files from strict checking
[[tool.mypy.overrides]]
module = [
    "tests.*",
    "archived_files.*",
]
ignore_errors = true

# Handle missing stubs for tree-sitter packages
[[tool.mypy.overrides]]
module = [
    "tree_sitter.*",
    "tree_sitter_java.*",
    "tree_sitter_python.*",
    "tree_sitter_javascript.*",
    "tree_sitter_cpp.*",
    "tree_sitter_markdown.*",
]
ignore_missing_imports = true

[tool.pytest.ini_options]
testpaths = ["tests"]
python_files = "test_*.py"
python_classes = "Test*"
python_functions = "test_*"
asyncio_mode = "strict"
addopts = [
    "--strict-markers",
    "--strict-config",
    "--verbose",
    "--tb=short",
    "--durations=10",
]
markers = [
    "slow: marks tests as slow (deselect with '-m \"not slow\"')",
    "integration: marks tests as integration tests",
    "unit: marks tests as unit tests",
    "mcp: marks tests as MCP-related tests",
    "requires_python: marks tests that require tree-sitter-python",
    "requires_java: marks tests that require tree-sitter-java",
]
filterwarnings = [
    "ignore::DeprecationWarning",
    "ignore::PendingDeprecationWarning",
]

[tool.coverage.run]
source = ["tree_sitter_analyzer"]
omit = [
    "*/tests/*",
    "*/archived_files/*",
    "*/__pycache__/*",
    "*/.*",
]
branch = true

[tool.coverage.report]
exclude_lines = [
    "pragma: no cover",
    "def __repr__",
    "if self.debug:",
    "if settings.DEBUG",
    "raise AssertionError",
    "raise NotImplementedError",
    "if 0:",
    "if __name__ == .__main__.:",
    "class .*\\bProtocol\\):",
    "@(abc\\.)?abstractmethod",
    "TYPE_CHECKING",
]
show_missing = true
skip_covered = false
precision = 2

[tool.coverage.html]
directory = "htmlcov"

# MCP server configuration
[tool.mcp]
server_name = "tree-sitter-analyzer"
server_version = "1.9.8"
description = "AI-era enterprise-grade code analysis MCP server with comprehensive HTML/CSS support and multi-language capabilities"
capabilities = [
    "check_code_scale",
    "analyze_code_structure",
    "extract_code_section",
]

[tool.ruff]
line-length = 88
target-version = "py310"

[tool.ruff.lint]
select = [
    "E",  # pycodestyle errors
    "W",  # pycodestyle warnings
    "F",  # pyflakes
    "I",  # isort
    "B",  # flake8-bugbear
    "C4", # flake8-comprehensions
    "UP", # pyupgrade
]
ignore = [
    "E501",  # line too long, handled by black
    "B008",  # do not perform function calls in argument defaults
    "C901",  # too complex
]

[tool.ruff.lint.per-file-ignores]
"tests/*" = ["B011"]

[tool.bandit]
exclude_dirs = ["tests", "archived_files"]
skips = ["B101", "B601"]

[dependency-groups]
dev = [
    "build>=1.2.2.post1",
    "pre-commit>=4.2.0",
    "pytest>=8.4.1",
    "pytest-asyncio>=1.1.0",
    "pytest-mock>=3.14.1",
    "pytest-cov>=4.0.0",
    "ruff>=0.5.0",
    "twine>=4.0.2",
    "black>=24.0.0",
    "isort>=5.13.0",
    "bandit>=1.7.0",
    "safety>=3.0.0",
    "psutil>=5.9.8",
    "types-toml>=0.10.8.20240310",
    "types-requests>=2.32.4.20250913",
    "mypy==1.18.2",
]<|MERGE_RESOLUTION|>--- conflicted
+++ resolved
@@ -4,11 +4,7 @@
 
 [project]
 name = "tree-sitter-analyzer"
-<<<<<<< HEAD
-version = "1.9.7"
-=======
 version = "1.9.8"
->>>>>>> 8018c2c8
 description = "AI-era enterprise-grade code analysis tool with comprehensive HTML/CSS support, dynamic plugin architecture, and MCP integration"
 readme = "README.md"
 requires-python = ">=3.10"
