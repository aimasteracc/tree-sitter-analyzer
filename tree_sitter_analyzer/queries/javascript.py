--- conflicted
+++ resolved
@@ -629,19 +629,11 @@
 ALL_QUERIES["variables"] = {
     "query": VARIABLES,
     "description": "Search all variable declarations (var, let, const)",
-<<<<<<< HEAD
 }
 ALL_QUERIES["imports"] = {
     "query": IMPORTS,
     "description": "Search all import statements and clauses",
 }
-=======
-}
-ALL_QUERIES["imports"] = {
-    "query": IMPORTS,
-    "description": "Search all import statements and clauses",
-}
->>>>>>> c24f2cbd
 ALL_QUERIES["exports"] = {
     "query": EXPORTS,
     "description": "Search all export statements",
@@ -652,8 +644,6 @@
 }
 ALL_QUERIES["comments"] = {"query": COMMENTS, "description": "Search all comments"}
 
-<<<<<<< HEAD
-=======
 # Add missing method queries
 ALL_QUERIES["method"] = {
     "query": """
@@ -674,7 +664,6 @@
     "description": "Search method definitions",
 }
 
->>>>>>> c24f2cbd
 
 def get_javascript_query(name: str) -> str:
     """
