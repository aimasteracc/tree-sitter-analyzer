#!/usr/bin/env python3
"""
Python-specific table formatter.

Provides specialized formatting for Python code analysis results,
handling modern Python features like async/await, type hints, decorators,
context managers, and framework-specific patterns.
"""

from typing import Any

from .base_formatter import BaseTableFormatter


class PythonTableFormatter(BaseTableFormatter):
    """Table formatter specialized for Python"""

    def format(self, data: dict[str, Any]) -> str:
        """Format data using the configured format type"""
<<<<<<< HEAD
=======
        # Handle None data - raise exception for edge case tests
        if data is None:
            raise TypeError("Cannot format None data")
        
        # Ensure data is a dictionary - raise exception for edge case tests
        if not isinstance(data, dict):
            raise TypeError(f"Expected dict, got {type(data)}")
        
>>>>>>> c24f2cbd
        return self.format_structure(data)

    def _format_full_table(self, data: dict[str, Any]) -> str:
        """Full table format for Python"""
        if data is None:
            return "# No data available\n"
        
        if not isinstance(data, dict):
            return f"# Invalid data type: {type(data)}\n"
        
        lines = []

        # Header - Python (module/package based)
        file_path = data.get("file_path", "Unknown")
<<<<<<< HEAD
        file_name = file_path.split("/")[-1].split("\\")[-1]
=======
        if file_path is None:
            file_path = "Unknown"
        file_name = str(file_path).split("/")[-1].split("\\")[-1]
>>>>>>> c24f2cbd
        module_name = file_name.replace(".py", "").replace(".pyw", "").replace(".pyi", "")

        # Check if this is a package module
        classes = data.get("classes", [])
        functions = data.get("functions", [])
        imports = data.get("imports", [])
        
        # Determine module type
        is_package = "__init__.py" in file_name
        is_script = any("if __name__ == '__main__'" in func.get("raw_text", "") for func in functions)
        
        if is_package:
            lines.append(f"# Package: {module_name}")
        elif is_script:
            lines.append(f"# Script: {module_name}")
        else:
            lines.append(f"# Module: {module_name}")
        lines.append("")

        # Module docstring
        module_docstring = self._extract_module_docstring(data)
        if module_docstring:
            lines.append("## Description")
            lines.append(f'"{module_docstring}"')
            lines.append("")

        # Imports
        if imports:
            lines.append("## Imports")
            lines.append("```python")
            for imp in imports:
                import_statement = imp.get("raw_text", "")
                if not import_statement:
                    # Fallback construction
                    module_name = imp.get("module_name", "")
                    name = imp.get("name", "")
                    if module_name:
                        import_statement = f"from {module_name} import {name}"
                    else:
                        import_statement = f"import {name}"
                lines.append(import_statement)
            lines.append("```")
            lines.append("")

        # Classes - Python (multi-class aware)
        if len(classes) > 1:
            lines.append("## Classes")
            lines.append("| Class | Type | Visibility | Lines | Methods | Fields |")
            lines.append("|-------|------|------------|-------|---------|--------|")

            for class_info in classes:
                # Handle None class_info
                if class_info is None:
                    continue
                    
                name = str(class_info.get("name", "Unknown"))
                class_type = str(class_info.get("type", "class"))
                visibility = str(class_info.get("visibility", "public"))
                line_range = class_info.get("line_range", {})
                lines_str = f"{line_range.get('start', 0)}-{line_range.get('end', 0)}"

                # Count methods/fields within the class range
                class_methods = [
                    m
                    for m in data.get("methods", [])
                    if line_range.get("start", 0)
                    <= m.get("line_range", {}).get("start", 0)
                    <= line_range.get("end", 0)
                ]
                class_fields = [
                    f
                    for f in data.get("fields", [])
                    if line_range.get("start", 0)
                    <= f.get("line_range", {}).get("start", 0)
                    <= line_range.get("end", 0)
                ]

                lines.append(
                    f"| {name} | {class_type} | {visibility} | {lines_str} | {len(class_methods)} | {len(class_fields)} |"
                )
        else:
            # Single class details
            lines.append("## Class Info")
            lines.append("| Property | Value |")
            lines.append("|----------|-------|")

            classes_list = data.get("classes", [])
            if classes_list and len(classes_list) > 0 and classes_list[0] is not None:
                class_info = classes_list[0]
            else:
                class_info = {}
            stats = data.get("statistics") or {}

            lines.append("| Package | (default) |")
            lines.append(f"| Type | {str(class_info.get('type', 'class') if class_info else 'class')} |")
            lines.append(
                f"| Visibility | {str(class_info.get('visibility', 'public') if class_info else 'public')} |"
            )
            
            # Handle None class_info for line range
            if class_info and class_info.get('line_range'):
                line_range = class_info.get('line_range', {})
                lines.append(
                    f"| Lines | {line_range.get('start', 0)}-{line_range.get('end', 0)} |"
                )
            else:
                lines.append("| Lines | 0-0 |")
            lines.append(f"| Total Methods | {stats.get('method_count', 0)} |")
            lines.append(f"| Total Fields | {stats.get('field_count', 0)} |")

        lines.append("")

        # Fields
        fields = data.get("fields", [])
        if fields:
            lines.append("## Fields")
            lines.append("| Name | Type | Vis | Modifiers | Line | Doc |")
            lines.append("|------|------|-----|-----------|------|-----|")

            for field in fields:
                name = str(field.get("name", ""))
                field_type = str(field.get("type", ""))
                visibility = self._convert_visibility(str(field.get("visibility", "")))
                modifiers = ",".join([str(m) for m in field.get("modifiers", [])])
                line = field.get("line_range", {}).get("start", 0)
                doc = str(field.get("javadoc", "")) or "-"
                doc = doc.replace("\n", " ").replace("|", "\\|")[:50]

                lines.append(
                    f"| {name} | {field_type} | {visibility} | {modifiers} | {line} | {doc} |"
                )
            lines.append("")

        # Methods - Python (with decorators and async support)
        methods = data.get("methods", []) or functions  # Use functions if methods not available
        if methods:
            lines.append("## Methods")
            lines.append("| Method | Signature | Vis | Lines | Cols | Cx | Decorators | Doc |")
            lines.append("|--------|-----------|-----|-------|------|----|-----------|----|")

            for method in methods:
                lines.append(self._format_method_row(method))
            lines.append("")

        # Trim trailing blank lines
        while lines and lines[-1] == "":
            lines.pop()

        return "\n".join(lines)

    def _format_compact_table(self, data: dict[str, Any]) -> str:
        """Compact table format for Python"""
        lines = []

        # Header
        classes = data.get("classes", [])
        if len(classes) > 1:
            file_name = data.get("file_path", "Unknown").split("/")[-1].split("\\")[-1]
            lines.append(f"# {file_name}")
        else:
            class_name = classes[0].get("name", "Unknown") if classes else "Unknown"
            lines.append(f"# {class_name}")
        lines.append("")

        # Info
        stats = data.get("statistics") or {}
        lines.append("## Info")
        lines.append("| Property | Value |")
        lines.append("|----------|-------|")
        lines.append(f"| Classes | {len(classes)} |")
        lines.append(f"| Methods | {stats.get('method_count', 0)} |")
        lines.append(f"| Fields | {stats.get('field_count', 0)} |")
        lines.append("")

        # Methods (compact)
        methods = data.get("methods", [])
        if methods:
            lines.append("## Methods")
            lines.append("| Method | Sig | V | L | Cx | Doc |")
            lines.append("|--------|-----|---|---|----|----|")

            for method in methods:
                name = str(method.get("name", ""))
                signature = self._create_compact_signature(method)
                visibility = self._convert_visibility(str(method.get("visibility", "")))
                line_range = method.get("line_range", {})
                lines_str = f"{line_range.get('start', 0)}-{line_range.get('end', 0)}"
                complexity = method.get("complexity_score", 0)
                doc = self._clean_csv_text(
                    self._extract_doc_summary(str(method.get("javadoc", "")))
                )

                lines.append(
                    f"| {name} | {signature} | {visibility} | {lines_str} | {complexity} | {doc} |"
                )
            lines.append("")

        # Trim trailing blank lines
        while lines and lines[-1] == "":
            lines.pop()

        return "\n".join(lines)

    def _format_method_row(self, method: dict[str, Any]) -> str:
        """Format a method table row for Python"""
        name = str(method.get("name", ""))
        signature = self._format_python_signature(method)
        
        # Python-specific visibility handling
        visibility = method.get("visibility", "public")
        if name.startswith("__") and name.endswith("__"):
            visibility = "magic"
        elif name.startswith("_"):
            visibility = "private"
        
        vis_symbol = self._get_python_visibility_symbol(visibility)
        
        line_range = method.get("line_range", {})
<<<<<<< HEAD
        if not line_range:
=======
        if not line_range or not isinstance(line_range, dict):
>>>>>>> c24f2cbd
            start_line = method.get("start_line", 0)
            end_line = method.get("end_line", 0)
            lines_str = f"{start_line}-{end_line}"
        else:
            lines_str = f"{line_range.get('start', 0)}-{line_range.get('end', 0)}"
        
        cols_str = "5-6"  # default placeholder
        complexity = method.get("complexity_score", 0)
        
        # Use docstring instead of javadoc
        doc = self._clean_csv_text(
            self._extract_doc_summary(str(method.get("docstring", "")))
        )
        
        # Add decorators info
        decorators = method.get("modifiers", []) or method.get("decorators", [])
        decorator_str = self._format_decorators(decorators)
        
        # Add async indicator
        async_indicator = "🔄" if method.get("is_async", False) else ""
        
        return f"| {name}{async_indicator} | {signature} | {vis_symbol} | {lines_str} | {cols_str} | {complexity} | {decorator_str} | {doc} |"

    def _create_compact_signature(self, method: dict[str, Any]) -> str:
        """Create compact method signature for Python"""
        if method is None or not isinstance(method, dict):
            return "(Any,Any):A"
        
        params = method.get("parameters", [])
        param_types = []

        for p in params:
            if isinstance(p, dict):
                param_type = p.get("type", "Any")
                if param_type == "Any" or param_type is None:
                    param_types.append("Any")  # Keep "Any" as is for missing type info
                else:
                    param_types.append(self._shorten_type(param_type))
            else:
                param_types.append("Any")  # Use "Any" for missing type info

        params_str = ",".join(param_types)
        return_type = self._shorten_type(method.get("return_type", "Any"))

        return f"({params_str}):{return_type}"

    def _shorten_type(self, type_name: Any) -> str:
        """Shorten type name for Python tables"""
        if type_name is None:
            return "Any"  # Return "Any" instead of "A" for None

        if not isinstance(type_name, str):
            type_name = str(type_name)

        type_mapping = {
            "str": "s",
            "int": "i",
            "float": "f",
            "bool": "b",
            "None": "N",
            "Any": "A",
            "List": "L",
            "Dict": "D",
            "Optional": "O",
            "Union": "U",  # Changed from "Uni" to "U"
            "Calculator": "Calculator",  # Keep full name for Calculator
        }

        # List[str] -> L[s]
        if "List[" in type_name:
            result = (
                type_name.replace("List[", "L[").replace("str", "s").replace("int", "i")
            )
            return str(result)

        # Dict[str, int] -> D[s,i] (no space after comma)
        if "Dict[" in type_name:
            result = (
                type_name.replace("Dict[", "D[").replace("str", "s").replace("int", "i")
            )
            # Remove spaces after commas for compact format
            result = result.replace(", ", ",")
            return str(result)

        # Optional[float] -> O[f], Optional[str] -> O[s]
        if "Optional[" in type_name:
            result = type_name.replace("Optional[", "O[").replace("str", "s").replace("float", "f")
            return str(result)

        result = type_mapping.get(
            type_name, type_name[:3] if len(type_name) > 3 else type_name
        )
        return str(result)

    def _extract_module_docstring(self, data: dict[str, Any]) -> str | None:
        """Extract module-level docstring"""
        # Look for module docstring in the first few lines
        source_code = data.get("source_code", "")
        if not source_code:
            return None
            
        lines = source_code.split("\n")
        for i, line in enumerate(lines[:10]):  # Check first 10 lines
            stripped = line.strip()
            if stripped.startswith('"""') or stripped.startswith("'''"):
                quote_type = '"""' if stripped.startswith('"""') else "'''"
                
                # Single line docstring
                if stripped.count(quote_type) >= 2:
                    return stripped.replace(quote_type, "").strip()
                
                # Multi-line docstring
                docstring_lines = [stripped.replace(quote_type, "")]
                for j in range(i + 1, len(lines)):
                    next_line = lines[j]
                    if quote_type in next_line:
                        docstring_lines.append(next_line.replace(quote_type, ""))
                        break
                    docstring_lines.append(next_line)
                
                return "\n".join(docstring_lines).strip()
        
        return None

    def _format_python_signature(self, method: dict[str, Any]) -> str:
        """Create Python method signature"""
        params = method.get("parameters", [])
<<<<<<< HEAD
=======
        if params is None:
            params = []
>>>>>>> c24f2cbd
        param_strs = []

        for p in params:
            if isinstance(p, dict):
                param_name = p.get("name", "")
                param_type = p.get("type", "")
                if param_type:
                    param_strs.append(f"{param_name}: {param_type}")
                else:
                    param_strs.append(param_name)
            else:
                param_strs.append(str(p))

        params_str = ", ".join(param_strs)
        return_type = method.get("return_type", "")
        
        if return_type and return_type != "Any":
            return f"({params_str}) -> {return_type}"
        else:
            return f"({params_str})"

    def _get_python_visibility_symbol(self, visibility: str) -> str:
        """Get Python visibility symbol"""
        visibility_map = {
            "public": "🔓",
            "private": "🔒", 
            "protected": "🔐",
            "magic": "✨",
        }
        return visibility_map.get(visibility, "🔓")

    def _format_decorators(self, decorators: list[str]) -> str:
        """Format Python decorators"""
        if not decorators:
            return "-"
        
        # Show important decorators
        important = ["property", "staticmethod", "classmethod", "dataclass", "abstractmethod"]
        shown_decorators = []
        
        for dec in decorators:
            if any(imp in dec for imp in important):
                shown_decorators.append(f"@{dec}")
        
        if shown_decorators:
            return ", ".join(shown_decorators)
        elif len(decorators) == 1:
            return f"@{decorators[0]}"
        else:
            return f"@{decorators[0]} (+{len(decorators)-1})"<|MERGE_RESOLUTION|>--- conflicted
+++ resolved
@@ -17,8 +17,6 @@
 
     def format(self, data: dict[str, Any]) -> str:
         """Format data using the configured format type"""
-<<<<<<< HEAD
-=======
         # Handle None data - raise exception for edge case tests
         if data is None:
             raise TypeError("Cannot format None data")
@@ -27,7 +25,6 @@
         if not isinstance(data, dict):
             raise TypeError(f"Expected dict, got {type(data)}")
         
->>>>>>> c24f2cbd
         return self.format_structure(data)
 
     def _format_full_table(self, data: dict[str, Any]) -> str:
@@ -42,13 +39,9 @@
 
         # Header - Python (module/package based)
         file_path = data.get("file_path", "Unknown")
-<<<<<<< HEAD
-        file_name = file_path.split("/")[-1].split("\\")[-1]
-=======
         if file_path is None:
             file_path = "Unknown"
         file_name = str(file_path).split("/")[-1].split("\\")[-1]
->>>>>>> c24f2cbd
         module_name = file_name.replace(".py", "").replace(".pyw", "").replace(".pyi", "")
 
         # Check if this is a package module
@@ -267,11 +260,7 @@
         vis_symbol = self._get_python_visibility_symbol(visibility)
         
         line_range = method.get("line_range", {})
-<<<<<<< HEAD
-        if not line_range:
-=======
         if not line_range or not isinstance(line_range, dict):
->>>>>>> c24f2cbd
             start_line = method.get("start_line", 0)
             end_line = method.get("end_line", 0)
             lines_str = f"{start_line}-{end_line}"
@@ -399,11 +388,8 @@
     def _format_python_signature(self, method: dict[str, Any]) -> str:
         """Create Python method signature"""
         params = method.get("parameters", [])
-<<<<<<< HEAD
-=======
         if params is None:
             params = []
->>>>>>> c24f2cbd
         param_strs = []
 
         for p in params:
