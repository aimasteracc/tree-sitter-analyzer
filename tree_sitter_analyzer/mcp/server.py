--- conflicted
+++ resolved
@@ -446,81 +446,9 @@
             logger.info("Client requesting tools list")
 
             tools = [
-<<<<<<< HEAD
-                Tool(
-                    name="check_code_scale",
-                    description="Analyze code file size and complexity metrics",
-                    inputSchema={
-                        "type": "object",
-                        "properties": {
-                            "file_path": {
-                                "type": "string",
-                                "description": "Path to the code file (relative to project root)",
-                            }
-                        },
-                        "required": ["file_path"],
-                        "additionalProperties": False,
-                    },
-                ),
-                Tool(
-                    name="analyze_code_structure",
-                    description="Analyze code structure and generate tables with line positions, optionally save to file",
-                    inputSchema={
-                        "type": "object",
-                        "properties": {
-                            "file_path": {
-                                "type": "string",
-                                "description": "Path to the code file (relative to project root)",
-                            },
-                            "format_type": {
-                                "type": "string",
-                                "description": "Table format type",
-                                "enum": ["full", "compact", "csv", "json"],
-                                "default": "full",
-                            },
-                            "language": {
-                                "type": "string",
-                                "description": "Programming language (optional, auto-detected if not specified)",
-                            },
-                            "output_file": {
-                                "type": "string",
-                                "description": "Optional filename to save output to file (extension auto-detected based on content)",
-                            },
-                        },
-                        "required": ["file_path"],
-                        "additionalProperties": False,
-                    },
-                ),
-                Tool(
-                    name="extract_code_section",
-                    description="Extract a code section by line range",
-                    inputSchema={
-                        "type": "object",
-                        "properties": {
-                            "file_path": {
-                                "type": "string",
-                                "description": "Path to the code file (relative to project root)",
-                            },
-                            "start_line": {
-                                "type": "integer",
-                                "description": "Start line (1-based)",
-                                "minimum": 1,
-                            },
-                            "end_line": {
-                                "type": "integer",
-                                "description": "End line (optional, 1-based)",
-                                "minimum": 1,
-                            },
-                        },
-                        "required": ["file_path", "start_line"],
-                        "additionalProperties": False,
-                    },
-                ),
-=======
                 Tool(**self.analyze_scale_tool.get_tool_definition()),
                 Tool(**self.table_format_tool.get_tool_definition()),
                 Tool(**self.read_partial_tool.get_tool_definition()),
->>>>>>> c24f2cbd
                 Tool(
                     name="set_project_path",
                     description="Set or override the project root path used for security boundaries",
@@ -587,10 +515,7 @@
                         "format_type": arguments.get("format_type", "full"),
                         "language": arguments.get("language"),
                         "output_file": arguments.get("output_file"),
-<<<<<<< HEAD
-=======
                         "suppress_output": arguments.get("suppress_output", False),
->>>>>>> c24f2cbd
                     }
                     result = await self.table_format_tool.execute(full_args)
 
