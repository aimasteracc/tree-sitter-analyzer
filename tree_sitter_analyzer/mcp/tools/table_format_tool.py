#!/usr/bin/env python3
"""
Table Format Tool for MCP

This tool provides code structure analysis and table formatting through the MCP protocol,
converting analysis results into structured table formats for better readability.
"""

from pathlib import Path
from typing import Any

from ...constants import (
    ELEMENT_TYPE_CLASS,
    ELEMENT_TYPE_FUNCTION,
    ELEMENT_TYPE_IMPORT,
    ELEMENT_TYPE_PACKAGE,
    ELEMENT_TYPE_VARIABLE,
    is_element_of_type,
)
from ...core.analysis_engine import AnalysisRequest, get_analysis_engine
from ...language_detector import detect_language_from_file
from ...table_formatter import TableFormatter
from ...utils import setup_logger
from ..utils import get_performance_monitor
from ..utils.file_output_manager import FileOutputManager
from .base_tool import BaseMCPTool

# Set up logging
logger = setup_logger(__name__)


class TableFormatTool(BaseMCPTool):
    """
    MCP Tool for code structure analysis and table formatting.

    This tool integrates with existing analyzer components to provide
    structured table output through the MCP protocol.
    """

    def __init__(self, project_root: str = None) -> None:
        """Initialize the table format tool."""
        super().__init__(project_root)
        self.analysis_engine = get_analysis_engine(project_root)
        self.file_output_manager = FileOutputManager(project_root)
        self.logger = logger

    def set_project_path(self, project_path: str) -> None:
        """
        Update the project path for all components.

        Args:
            project_path: New project root directory
        """
        super().set_project_path(project_path)
        self.analysis_engine = get_analysis_engine(project_path)
        self.file_output_manager.set_project_root(project_path)
        logger.info(f"TableFormatTool project path updated to: {project_path}")

    def get_tool_schema(self) -> dict[str, Any]:
        """
        Get the MCP tool schema for analyze_code_structure.

        Returns:
            Dictionary containing the tool schema
        """
        return {
            "type": "object",
            "properties": {
                "file_path": {
                    "type": "string",
                    "description": "Path to the code file to analyze and format",
                },
                "format_type": {
                    "type": "string",
                    "description": "Table format type",
                    "enum": ["full", "compact", "csv", "json"],
                    "default": "full",
                },
                "language": {
                    "type": "string",
                    "description": "Programming language (optional, auto-detected if not specified)",
                },
                "output_file": {
                    "type": "string",
                    "description": "Optional filename to save output to file (extension auto-detected based on content)",
                },
            },
            "required": ["file_path"],
            "additionalProperties": False,
        }

    def validate_arguments(self, arguments: dict[str, Any]) -> bool:
        """
        Validate tool arguments.

        Args:
            arguments: Dictionary of arguments to validate

        Returns:
            True if arguments are valid

        Raises:
            ValueError: If arguments are invalid
        """
        # Check required fields
        if "file_path" not in arguments:
            raise ValueError("Required field 'file_path' is missing")

        # Validate file_path
        file_path = arguments["file_path"]
        if not isinstance(file_path, str):
            raise ValueError("file_path must be a string")
        if not file_path.strip():
            raise ValueError("file_path cannot be empty")

        # Validate format_type if provided
        if "format_type" in arguments:
            format_type = arguments["format_type"]
            if not isinstance(format_type, str):
                raise ValueError("format_type must be a string")
            if format_type not in ["full", "compact", "csv", "json"]:
                raise ValueError("format_type must be one of: full, compact, csv, json")

        # Validate language if provided
        if "language" in arguments:
            language = arguments["language"]
            if not isinstance(language, str):
                raise ValueError("language must be a string")

        # Validate output_file if provided
        if "output_file" in arguments:
            output_file = arguments["output_file"]
            if not isinstance(output_file, str):
                raise ValueError("output_file must be a string")
<<<<<<< HEAD
=======
            if not output_file.strip():
                raise ValueError("output_file cannot be empty")
>>>>>>> 00f6e234

        return True

    def _convert_parameters(self, parameters: Any) -> list[dict[str, str]]:
        """Convert parameters to expected format"""
        result = []
        for param in parameters:
            if isinstance(param, dict):
                result.append(
                    {
                        "name": param.get("name", "param"),
                        "type": param.get("type", "Object"),
                    }
                )
            else:
                result.append(
                    {
                        "name": getattr(param, "name", "param"),
                        "type": getattr(param, "param_type", "Object"),
                    }
                )
        return result

    def _get_method_modifiers(self, method: Any) -> list[str]:
        """Extract method modifiers as a list"""
        modifiers = []
        if getattr(method, "is_static", False):
            modifiers.append("static")
        if getattr(method, "is_final", False):
            modifiers.append("final")
        if getattr(method, "is_abstract", False):
            modifiers.append("abstract")
        return modifiers

    def _get_method_parameters(self, method: Any) -> list[dict[str, str]]:
        """Get method parameters in the correct format for TableFormatter"""
        parameters = getattr(method, "parameters", [])

        # If parameters is already a list of strings (like "int value"), convert to dict format
        if parameters and isinstance(parameters[0], str):
            result = []
            for param_str in parameters:
                parts = param_str.strip().split()
                if len(parts) >= 2:
                    param_type = " ".join(
                        parts[:-1]
                    )  # Everything except last part is type
                    param_name = parts[-1]  # Last part is name
                    result.append({"name": param_name, "type": param_type})
                elif len(parts) == 1:
                    # Only type, no name
                    result.append({"name": "param", "type": parts[0]})
            return result

        # Fallback to original conversion method
        return self._convert_parameters(parameters)

    def _get_field_modifiers(self, field: Any) -> list[str]:
        """Extract field modifiers as a list"""
        modifiers = []

        # Add visibility to modifiers for CLI compatibility
        visibility = getattr(field, "visibility", "private")
        if visibility and visibility != "package":
            modifiers.append(visibility)

        if getattr(field, "is_static", False):
            modifiers.append("static")
        if getattr(field, "is_final", False):
            modifiers.append("final")
        return modifiers

    def _convert_analysis_result_to_dict(self, result: Any) -> dict[str, Any]:
        """Convert AnalysisResult to dictionary format expected by TableFormatter"""
        # Extract elements by type
        classes = [
            e for e in result.elements if is_element_of_type(e, ELEMENT_TYPE_CLASS)
        ]
        methods = [
            e for e in result.elements if is_element_of_type(e, ELEMENT_TYPE_FUNCTION)
        ]
        fields = [
            e for e in result.elements if is_element_of_type(e, ELEMENT_TYPE_VARIABLE)
        ]
        imports = [
            e for e in result.elements if is_element_of_type(e, ELEMENT_TYPE_IMPORT)
        ]
        packages = [
            e for e in result.elements if is_element_of_type(e, ELEMENT_TYPE_PACKAGE)
        ]

        # Convert package to expected format
        package_info = None
        if packages:
            package_info = {"name": packages[0].name}

        return {
            "file_path": result.file_path,
            "language": result.language,
            "package": package_info,
            "classes": [
                {
                    "name": getattr(cls, "name", "unknown"),
                    "line_range": {
                        "start": getattr(cls, "start_line", 0),
                        "end": getattr(cls, "end_line", 0),
                    },
                    "type": getattr(cls, "class_type", "class"),
                    "visibility": "public",  # Force all classes to public for CLI compatibility
                    "extends": getattr(cls, "extends_class", None),
                    "implements": getattr(cls, "implements_interfaces", []),
                    "annotations": [],
                }
                for cls in classes
            ],
            "methods": [
                {
                    "name": getattr(method, "name", "unknown"),
                    "line_range": {
                        "start": getattr(method, "start_line", 0),
                        "end": getattr(method, "end_line", 0),
                    },
                    "return_type": getattr(method, "return_type", "void"),
                    "parameters": self._get_method_parameters(method),
                    "visibility": getattr(method, "visibility", "public"),
                    "is_static": getattr(method, "is_static", False),
                    "is_constructor": getattr(method, "is_constructor", False),
                    "complexity_score": getattr(method, "complexity_score", 0),
                    "modifiers": self._get_method_modifiers(method),
                    "annotations": [],
                }
                for method in methods
            ],
            "fields": [
                {
                    "name": getattr(field, "name", "unknown"),
                    "type": getattr(field, "field_type", "Object"),
                    "line_range": {
                        "start": getattr(field, "start_line", 0),
                        "end": getattr(field, "end_line", 0),
                    },
                    "visibility": getattr(field, "visibility", "private"),
                    "modifiers": self._get_field_modifiers(field),
                    "annotations": [],
                }
                for field in fields
            ],
            "imports": [
                {
                    "name": getattr(imp, "name", "unknown"),
                    "statement": getattr(
                        imp, "name", ""
                    ),  # Use name for CLI compatibility
                    "is_static": getattr(imp, "is_static", False),
                    "is_wildcard": getattr(imp, "is_wildcard", False),
                }
                for imp in imports
            ],
            "statistics": {
                "class_count": len(classes),
                "method_count": len(methods),
                "field_count": len(fields),
                "import_count": len(imports),
                "total_lines": result.line_count,
            },
        }

    def _write_output_file(
        self, output_file: str, content: str, format_type: str
    ) -> str:
        """
        Write output content to file with automatic extension detection.

        Args:
            output_file: Base filename for output
            content: Content to write
            format_type: Format type (full, compact, csv, json)

        Returns:
            Full path of the written file
        """
        from pathlib import Path

        # Determine file extension based on format type
        extension_map = {
            "full": ".md",
            "compact": ".md",
            "csv": ".csv",
            "json": ".json",
        }

        # Get the appropriate extension
        extension = extension_map.get(format_type, ".txt")

        # Add extension if not already present
        if not output_file.endswith(extension):
            output_file = output_file + extension

        # Resolve output path relative to project root
        output_path = self.path_resolver.resolve(output_file)

        # Security validation for output path
        is_valid, error_msg = self.security_validator.validate_file_path(output_path)
        if not is_valid:
            raise ValueError(f"Invalid output file path: {error_msg}")

        # Ensure output directory exists
        output_dir = Path(output_path).parent
        output_dir.mkdir(parents=True, exist_ok=True)

        # Write content to file
        try:
            with open(output_path, "w", encoding="utf-8") as f:
                f.write(content)
            self.logger.info(f"Output written to file: {output_path}")
            return output_path
        except Exception as e:
            self.logger.error(f"Failed to write output file {output_path}: {e}")
            raise RuntimeError(f"Failed to write output file: {e}") from e

    async def execute(self, args: dict[str, Any]) -> dict[str, Any]:
        """Execute code structure analysis tool."""
        try:
            # Validate arguments first
            if "file_path" not in args:
                raise ValueError("file_path is required")

            file_path = args["file_path"]
            format_type = args.get("format_type", "full")
            language = args.get("language")
            output_file = args.get("output_file")

            # Resolve file path using common path resolver
            resolved_path = self.path_resolver.resolve(file_path)

            # Security validation
            is_valid, error_msg = self.security_validator.validate_file_path(
                resolved_path
            )
            if not is_valid:
                self.logger.warning(
                    f"Security validation failed for file path: {file_path} - {error_msg}"
                )
                raise ValueError(f"Invalid file path: {error_msg}")

            # Sanitize format_type input
            if format_type:
                format_type = self.security_validator.sanitize_input(
                    format_type, max_length=50
                )

            # Sanitize language input
            if language:
                language = self.security_validator.sanitize_input(
                    language, max_length=50
                )

            # Sanitize output_file input
            if output_file:
                output_file = self.security_validator.sanitize_input(
                    output_file, max_length=255
                )

            # Validate file exists
            if not Path(resolved_path).exists():
                # Tests expect FileNotFoundError here
                raise FileNotFoundError(f"File not found: {file_path}")

            # Detect language if not provided
            if not language:
                language = detect_language_from_file(resolved_path)

            # Use performance monitoring
            monitor = get_performance_monitor()
            with monitor.measure_operation("code_structure_analysis"):
                # Analyze structure using the unified analysis engine
                request = AnalysisRequest(
                    file_path=resolved_path,
                    language=language,
                    include_complexity=True,
                    include_details=True,
                )
                structure_result = await self.analysis_engine.analyze(request)

                if structure_result is None:
                    raise RuntimeError(
                        f"Failed to analyze structure for file: {file_path}"
                    )

                # Create table formatter
                formatter = TableFormatter(format_type)

                # Convert AnalysisResult to dict format for TableFormatter
                structure_dict = self._convert_analysis_result_to_dict(structure_result)

                # Format table
                table_output = formatter.format_structure(structure_dict)

                # Ensure output format matches CLI exactly
                # Fix line ending differences: normalize to Unix-style LF (\n)
                table_output = table_output.replace("\r\n", "\n").replace("\r", "\n")

                # CLI uses sys.stdout.buffer.write() which doesn't add trailing newline
                # Ensure MCP output matches this behavior exactly
                # Remove any trailing whitespace and newlines to match CLI output
                table_output = table_output.rstrip()

                # Extract metadata from structure dict
                metadata = {}
                if "statistics" in structure_dict:
                    stats = structure_dict["statistics"]
                    metadata = {
                        "classes_count": stats.get("class_count", 0),
                        "methods_count": stats.get("method_count", 0),
                        "fields_count": stats.get("field_count", 0),
                        "total_lines": stats.get("total_lines", 0),
                    }

                result = {
                    "table_output": table_output,
                    "format_type": format_type,
                    "file_path": file_path,
                    "language": language,
                    "metadata": metadata,
                }

                # Handle file output if requested
                if output_file:
<<<<<<< HEAD
                    output_path = self._write_output_file(
                        output_file, table_output, format_type
                    )
                    result["output_file_path"] = output_path
                    result["output_file_written"] = True
=======
                    try:
                        # Generate base name from original file path if not provided
                        if not output_file or output_file.strip() == "":
                            base_name = Path(file_path).stem + "_analysis"
                        else:
                            base_name = output_file

                        # Save to file with automatic extension detection
                        saved_file_path = self.file_output_manager.save_to_file(
                            content=table_output,
                            base_name=base_name
                        )
                        
                        result["output_file_path"] = saved_file_path
                        result["file_saved"] = True
                        
                        self.logger.info(f"Analysis output saved to: {saved_file_path}")
                        
                    except Exception as e:
                        self.logger.error(f"Failed to save output to file: {e}")
                        result["file_save_error"] = str(e)
                        result["file_saved"] = False
>>>>>>> 00f6e234

                return result

        except Exception as e:
            self.logger.error(f"Error in code structure analysis tool: {e}")
            raise

    def get_tool_definition(self) -> Any:
        """
        Get the MCP tool definition for analyze_code_structure.

        Returns:
            Tool definition object compatible with MCP server
        """
        try:
            from mcp.types import Tool

            return Tool(
                name="analyze_code_structure",
                description="Analyze code structure and generate detailed overview tables (classes, methods, fields) for large files",
                inputSchema=self.get_tool_schema(),
            )
        except ImportError:
            # Fallback for when MCP is not available
            return {
                "name": "analyze_code_structure",
                "description": "Analyze code structure and generate detailed overview tables (classes, methods, fields) for large files",
                "inputSchema": self.get_tool_schema(),
            }


# Tool instance for easy access
table_format_tool = TableFormatTool()<|MERGE_RESOLUTION|>--- conflicted
+++ resolved
@@ -132,11 +132,8 @@
             output_file = arguments["output_file"]
             if not isinstance(output_file, str):
                 raise ValueError("output_file must be a string")
-<<<<<<< HEAD
-=======
             if not output_file.strip():
                 raise ValueError("output_file cannot be empty")
->>>>>>> 00f6e234
 
         return True
 
@@ -465,13 +462,6 @@
 
                 # Handle file output if requested
                 if output_file:
-<<<<<<< HEAD
-                    output_path = self._write_output_file(
-                        output_file, table_output, format_type
-                    )
-                    result["output_file_path"] = output_path
-                    result["output_file_written"] = True
-=======
                     try:
                         # Generate base name from original file path if not provided
                         if not output_file or output_file.strip() == "":
@@ -494,7 +484,6 @@
                         self.logger.error(f"Failed to save output to file: {e}")
                         result["file_save_error"] = str(e)
                         result["file_saved"] = False
->>>>>>> 00f6e234
 
                 return result
 
