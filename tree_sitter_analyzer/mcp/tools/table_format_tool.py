#!/usr/bin/env python3
"""
Table Format Tool for MCP

This tool provides code structure analysis and table formatting through the MCP protocol,
converting analysis results into structured table formats for better readability.
"""

from pathlib import Path
from typing import Any

from ...constants import (
    ELEMENT_TYPE_CLASS,
    ELEMENT_TYPE_FUNCTION,
    ELEMENT_TYPE_IMPORT,
    ELEMENT_TYPE_PACKAGE,
    ELEMENT_TYPE_VARIABLE,
    is_element_of_type,
)
from ...core.analysis_engine import AnalysisRequest, get_analysis_engine
from ...formatters.formatter_registry import FormatterRegistry
from ...language_detector import detect_language_from_file
from ...table_formatter import TableFormatter
from ...utils import setup_logger
from ..utils import get_performance_monitor
from ..utils.file_output_manager import FileOutputManager
from .base_tool import BaseMCPTool

# Set up logging
logger = setup_logger(__name__)


class TableFormatTool(BaseMCPTool):
    """
    MCP Tool for code structure analysis and table formatting.

    This tool integrates with existing analyzer components to provide
    structured table output through the MCP protocol.
    """

    def __init__(self, project_root: str = None) -> None:
        """Initialize the table format tool."""
        super().__init__(project_root)
        self.analysis_engine = get_analysis_engine(project_root)
        self.file_output_manager = FileOutputManager(project_root)
        self.logger = logger

    def set_project_path(self, project_path: str) -> None:
        """
        Update the project path for all components.

        Args:
            project_path: New project root directory
        """
        super().set_project_path(project_path)
        self.analysis_engine = get_analysis_engine(project_path)
        self.file_output_manager.set_project_root(project_path)
        logger.info(f"TableFormatTool project path updated to: {project_path}")

    def get_tool_schema(self) -> dict[str, Any]:
        """
        Get the MCP tool schema for analyze_code_structure.

        Returns:
            Dictionary containing the tool schema
        """
        return {
            "type": "object",
            "properties": {
                "file_path": {
                    "type": "string",
                    "description": "Path to the code file to analyze and format",
                },
                "format_type": {
                    "type": "string",
                    "description": "Table format type",
<<<<<<< HEAD
                    "enum": ["full", "compact", "csv", "json"],
=======
                    "enum": list(set(FormatterRegistry.get_available_formats() + ["full", "compact", "csv", "json"])),
>>>>>>> c24f2cbd
                    "default": "full",
                },
                "language": {
                    "type": "string",
                    "description": "Programming language (optional, auto-detected if not specified)",
                },
                "output_file": {
                    "type": "string",
                    "description": "Optional filename to save output to file (extension auto-detected based on content)",
                },
<<<<<<< HEAD
=======
                "suppress_output": {
                    "type": "boolean",
                    "description": "When true and output_file is specified, suppress table_output in response to save tokens",
                    "default": False,
                },
>>>>>>> c24f2cbd
            },
            "required": ["file_path"],
            "additionalProperties": False,
        }

    def validate_arguments(self, arguments: dict[str, Any]) -> bool:
        """
        Validate tool arguments.

        Args:
            arguments: Dictionary of arguments to validate

        Returns:
            True if arguments are valid

        Raises:
            ValueError: If arguments are invalid
        """
        # Check required fields
        if "file_path" not in arguments:
            raise ValueError("Required field 'file_path' is missing")

        # Validate file_path
        file_path = arguments["file_path"]
        if not isinstance(file_path, str):
            raise ValueError("file_path must be a string")
        if not file_path.strip():
            raise ValueError("file_path cannot be empty")

        # Validate format_type if provided
        if "format_type" in arguments:
            format_type = arguments["format_type"]
            if not isinstance(format_type, str):
                raise ValueError("format_type must be a string")
<<<<<<< HEAD
            if format_type not in ["full", "compact", "csv", "json"]:
                raise ValueError("format_type must be one of: full, compact, csv, json")
=======
            
            # Check both new FormatterRegistry formats and legacy formats
            available_formats = list(set(FormatterRegistry.get_available_formats() + ["full", "compact", "csv", "json"]))
            if format_type not in available_formats:
                raise ValueError(f"format_type must be one of: {', '.join(sorted(available_formats))}")
>>>>>>> c24f2cbd

        # Validate language if provided
        if "language" in arguments:
            language = arguments["language"]
            if not isinstance(language, str):
                raise ValueError("language must be a string")

        # Validate output_file if provided
        if "output_file" in arguments:
            output_file = arguments["output_file"]
            if not isinstance(output_file, str):
                raise ValueError("output_file must be a string")
            if not output_file.strip():
                raise ValueError("output_file cannot be empty")

<<<<<<< HEAD
=======
        # Validate suppress_output if provided
        if "suppress_output" in arguments:
            suppress_output = arguments["suppress_output"]
            if not isinstance(suppress_output, bool):
                raise ValueError("suppress_output must be a boolean")

>>>>>>> c24f2cbd
        return True

    def _convert_parameters(self, parameters: Any) -> list[dict[str, str]]:
        """Convert parameters to expected format"""
        result = []
        for param in parameters:
            if isinstance(param, dict):
                result.append(
                    {
                        "name": param.get("name", "param"),
                        "type": param.get("type", "Object"),
                    }
                )
            else:
                result.append(
                    {
                        "name": getattr(param, "name", "param"),
                        "type": getattr(param, "param_type", "Object"),
                    }
                )
        return result

    def _get_method_modifiers(self, method: Any) -> list[str]:
        """Extract method modifiers as a list"""
        modifiers = []
        if getattr(method, "is_static", False):
            modifiers.append("static")
        if getattr(method, "is_final", False):
            modifiers.append("final")
        if getattr(method, "is_abstract", False):
            modifiers.append("abstract")
        return modifiers

    def _get_method_parameters(self, method: Any) -> list[dict[str, str]]:
        """Get method parameters in the correct format for TableFormatter"""
        parameters = getattr(method, "parameters", [])

        # If parameters is already a list of strings (like "int value"), convert to dict format
        if parameters and isinstance(parameters[0], str):
            result = []
            for param_str in parameters:
                parts = param_str.strip().split()
                if len(parts) >= 2:
                    param_type = " ".join(
                        parts[:-1]
                    )  # Everything except last part is type
                    param_name = parts[-1]  # Last part is name
                    result.append({"name": param_name, "type": param_type})
                elif len(parts) == 1:
                    # Only type, no name
                    result.append({"name": "param", "type": parts[0]})
            return result

        # Fallback to original conversion method
        return self._convert_parameters(parameters)

    def _get_field_modifiers(self, field: Any) -> list[str]:
        """Extract field modifiers as a list"""
        modifiers = []

        # Add visibility to modifiers for CLI compatibility
        visibility = getattr(field, "visibility", "private")
        if visibility and visibility != "package":
            modifiers.append(visibility)

        if getattr(field, "is_static", False):
            modifiers.append("static")
        if getattr(field, "is_final", False):
            modifiers.append("final")
        return modifiers

    def _convert_analysis_result_to_dict(self, result: Any) -> dict[str, Any]:
        """Convert AnalysisResult to dictionary format expected by TableFormatter"""
        # Extract elements by type
        classes = [
            e for e in result.elements if is_element_of_type(e, ELEMENT_TYPE_CLASS)
        ]
        methods = [
            e for e in result.elements if is_element_of_type(e, ELEMENT_TYPE_FUNCTION)
        ]
        fields = [
            e for e in result.elements if is_element_of_type(e, ELEMENT_TYPE_VARIABLE)
        ]
        imports = [
            e for e in result.elements if is_element_of_type(e, ELEMENT_TYPE_IMPORT)
        ]
        packages = [
            e for e in result.elements if is_element_of_type(e, ELEMENT_TYPE_PACKAGE)
        ]

        # Convert package to expected format
        package_info = None
        if packages:
            package_info = {"name": packages[0].name}

        return {
            "success": True,
            "file_path": result.file_path,
            "language": result.language,
            "package": package_info,
            "classes": [
                {
                    "name": getattr(cls, "name", "unknown"),
                    "line_range": {
                        "start": getattr(cls, "start_line", 0),
                        "end": getattr(cls, "end_line", 0),
                    },
                    "type": getattr(cls, "class_type", "class"),
                    "visibility": "public",  # Force all classes to public for CLI compatibility
                    "extends": getattr(cls, "extends_class", None),
                    "implements": getattr(cls, "implements_interfaces", []),
                    "annotations": [],
                }
                for cls in classes
            ],
            "methods": [
                {
                    "name": getattr(method, "name", "unknown"),
                    "line_range": {
                        "start": getattr(method, "start_line", 0),
                        "end": getattr(method, "end_line", 0),
                    },
                    "return_type": getattr(method, "return_type", "void"),
                    "parameters": self._get_method_parameters(method),
                    "visibility": getattr(method, "visibility", "public"),
                    "is_static": getattr(method, "is_static", False),
                    "is_constructor": getattr(method, "is_constructor", False),
                    "complexity_score": getattr(method, "complexity_score", 0),
                    "modifiers": self._get_method_modifiers(method),
                    "annotations": [],
                }
                for method in methods
            ],
            "fields": [
                {
                    "name": getattr(field, "name", "unknown"),
                    "type": getattr(field, "field_type", "Object"),
                    "line_range": {
                        "start": getattr(field, "start_line", 0),
                        "end": getattr(field, "end_line", 0),
                    },
                    "visibility": getattr(field, "visibility", "private"),
                    "modifiers": self._get_field_modifiers(field),
                    "annotations": [],
                }
                for field in fields
            ],
            "imports": [
                {
                    "name": getattr(imp, "name", "unknown"),
                    "statement": getattr(
                        imp, "name", ""
                    ),  # Use name for CLI compatibility
                    "is_static": getattr(imp, "is_static", False),
                    "is_wildcard": getattr(imp, "is_wildcard", False),
                }
                for imp in imports
            ],
            "statistics": {
                "class_count": len(classes),
                "method_count": len(methods),
                "field_count": len(fields),
                "import_count": len(imports),
                "total_lines": result.line_count,
            },
        }

    def _write_output_file(
        self, output_file: str, content: str, format_type: str
    ) -> str:
        """
        Write output content to file with automatic extension detection.

        Args:
            output_file: Base filename for output
            content: Content to write
            format_type: Format type (full, compact, csv, json)

        Returns:
            Full path of the written file
        """
        from pathlib import Path

        # Determine file extension based on format type
        extension_map = {
            "full": ".md",
            "compact": ".md",
            "csv": ".csv",
            "json": ".json",
        }

        # Get the appropriate extension
        extension = extension_map.get(format_type, ".txt")

        # Add extension if not already present
        if not output_file.endswith(extension):
            output_file = output_file + extension

        # Resolve output path relative to project root
        output_path = self.path_resolver.resolve(output_file)

        # Security validation for output path
        is_valid, error_msg = self.security_validator.validate_file_path(output_path)
        if not is_valid:
            raise ValueError(f"Invalid output file path: {error_msg}")

        # Ensure output directory exists
        output_dir = Path(output_path).parent
        output_dir.mkdir(parents=True, exist_ok=True)

        # Write content to file
        try:
            with open(output_path, "w", encoding="utf-8") as f:
                f.write(content)
            self.logger.info(f"Output written to file: {output_path}")
            return output_path
        except Exception as e:
            self.logger.error(f"Failed to write output file {output_path}: {e}")
            raise RuntimeError(f"Failed to write output file: {e}") from e

    async def execute(self, args: dict[str, Any]) -> dict[str, Any]:
        """Execute code structure analysis tool."""
        try:
            # Validate arguments first
            if "file_path" not in args:
                raise ValueError("file_path is required")

            file_path = args["file_path"]
            format_type = args.get("format_type", "full")
            language = args.get("language")
            output_file = args.get("output_file")
<<<<<<< HEAD
=======
            suppress_output = args.get("suppress_output", False)

            # Security validation BEFORE path resolution to catch symlinks
            is_valid, error_msg = self.security_validator.validate_file_path(file_path)
            if not is_valid:
                self.logger.warning(
                    f"Security validation failed for file path: {file_path} - {error_msg}"
                )
                raise ValueError(f"Invalid file path: {error_msg}")
>>>>>>> c24f2cbd

            # Resolve file path using common path resolver
            resolved_path = self.path_resolver.resolve(file_path)

            # Additional security validation on resolved path
            is_valid, error_msg = self.security_validator.validate_file_path(
                resolved_path
            )
            if not is_valid:
                self.logger.warning(
                    f"Security validation failed for resolved path: {resolved_path} - {error_msg}"
                )
                raise ValueError(f"Invalid resolved path: {error_msg}")

            # Sanitize format_type input
            if format_type:
                format_type = self.security_validator.sanitize_input(
                    format_type, max_length=50
                )

            # Sanitize language input
            if language:
                language = self.security_validator.sanitize_input(
                    language, max_length=50
                )

            # Sanitize output_file input
            if output_file:
                output_file = self.security_validator.sanitize_input(
                    output_file, max_length=255
                )

<<<<<<< HEAD
=======
            # Sanitize suppress_output input (boolean, no sanitization needed but validate type)
            if suppress_output is not None and not isinstance(suppress_output, bool):
                raise ValueError("suppress_output must be a boolean")

>>>>>>> c24f2cbd
            # Validate file exists
            if not Path(resolved_path).exists():
                # Tests expect FileNotFoundError here
                raise FileNotFoundError(f"File not found: {file_path}")

            # Detect language if not provided
            if not language:
                language = detect_language_from_file(resolved_path)

            # Use performance monitoring
            monitor = get_performance_monitor()
            with monitor.measure_operation("code_structure_analysis"):
                # Analyze structure using the unified analysis engine
                request = AnalysisRequest(
                    file_path=resolved_path,
                    language=language,
                    include_complexity=True,
                    include_details=True,
                )
                structure_result = await self.analysis_engine.analyze(request)

                if structure_result is None:
                    raise RuntimeError(
                        f"Failed to analyze structure for file: {file_path}"
                    )

                # Always convert analysis result to dict for metadata extraction
                structure_dict = self._convert_analysis_result_to_dict(structure_result)
                
                # Try to use new FormatterRegistry first, fallback to legacy TableFormatter
                try:
                    if FormatterRegistry.is_format_supported(format_type):
                        # Use new FormatterRegistry
                        formatter = FormatterRegistry.get_formatter(format_type)
                        table_output = formatter.format(structure_result.elements)
                    else:
                        # Fallback to legacy TableFormatter for backward compatibility
                        formatter = TableFormatter(format_type)
                        table_output = formatter.format_structure(structure_dict)
                except Exception as e:
                    # If FormatterRegistry fails, fallback to legacy TableFormatter
                    logger.warning(f"FormatterRegistry failed, using legacy formatter: {e}")
                    formatter = TableFormatter(format_type)
                    table_output = formatter.format_structure(structure_dict)

                # Ensure output format matches CLI exactly
                # Fix line ending differences: normalize to Unix-style LF (\n)
                table_output = table_output.replace("\r\n", "\n").replace("\r", "\n")

                # CLI uses sys.stdout.buffer.write() which doesn't add trailing newline
                # Ensure MCP output matches this behavior exactly
                # Remove any trailing whitespace and newlines to match CLI output
                table_output = table_output.rstrip()

                # Extract metadata from structure dict
                metadata = {}
                if "statistics" in structure_dict:
                    stats = structure_dict["statistics"]
                    metadata = {
                        "classes_count": stats.get("class_count", 0),
                        "methods_count": stats.get("method_count", 0),
                        "fields_count": stats.get("field_count", 0),
                        "total_lines": stats.get("total_lines", 0),
                    }

<<<<<<< HEAD
                result = {
                    "table_output": table_output,
=======
                # Build result - conditionally include table_output based on suppress_output
                result = {
                    "success": True,
>>>>>>> c24f2cbd
                    "format_type": format_type,
                    "file_path": file_path,
                    "language": language,
                    "metadata": metadata,
                }

<<<<<<< HEAD
=======
                # Only include table_output if not suppressed or no output file specified
                if not suppress_output or not output_file:
                    result["table_output"] = table_output

>>>>>>> c24f2cbd
                # Handle file output if requested
                if output_file:
                    try:
                        # Generate base name from original file path if not provided
                        if not output_file or output_file.strip() == "":
                            base_name = Path(file_path).stem + "_analysis"
                        else:
                            base_name = output_file

                        # Save to file with automatic extension detection
                        saved_file_path = self.file_output_manager.save_to_file(
                            content=table_output,
                            base_name=base_name
                        )
                        
                        result["output_file_path"] = saved_file_path
                        result["file_saved"] = True
                        
                        self.logger.info(f"Analysis output saved to: {saved_file_path}")
                        
                    except Exception as e:
                        self.logger.error(f"Failed to save output to file: {e}")
                        result["file_save_error"] = str(e)
                        result["file_saved"] = False

                return result

        except Exception as e:
            self.logger.error(f"Error in code structure analysis tool: {e}")
            raise

    def get_tool_definition(self) -> dict[str, Any]:
        """
        Get the MCP tool definition for analyze_code_structure.

        Returns:
            Tool definition dictionary compatible with MCP server
        """
        return {
            "name": "analyze_code_structure",
            "description": "Analyze code structure and generate detailed overview tables (classes, methods, fields) with line positions for large files, optionally save to file",
            "inputSchema": self.get_tool_schema(),
        }


# Tool instance for easy access
table_format_tool = TableFormatTool()<|MERGE_RESOLUTION|>--- conflicted
+++ resolved
@@ -74,11 +74,7 @@
                 "format_type": {
                     "type": "string",
                     "description": "Table format type",
-<<<<<<< HEAD
-                    "enum": ["full", "compact", "csv", "json"],
-=======
                     "enum": list(set(FormatterRegistry.get_available_formats() + ["full", "compact", "csv", "json"])),
->>>>>>> c24f2cbd
                     "default": "full",
                 },
                 "language": {
@@ -89,14 +85,11 @@
                     "type": "string",
                     "description": "Optional filename to save output to file (extension auto-detected based on content)",
                 },
-<<<<<<< HEAD
-=======
                 "suppress_output": {
                     "type": "boolean",
                     "description": "When true and output_file is specified, suppress table_output in response to save tokens",
                     "default": False,
                 },
->>>>>>> c24f2cbd
             },
             "required": ["file_path"],
             "additionalProperties": False,
@@ -131,16 +124,11 @@
             format_type = arguments["format_type"]
             if not isinstance(format_type, str):
                 raise ValueError("format_type must be a string")
-<<<<<<< HEAD
-            if format_type not in ["full", "compact", "csv", "json"]:
-                raise ValueError("format_type must be one of: full, compact, csv, json")
-=======
             
             # Check both new FormatterRegistry formats and legacy formats
             available_formats = list(set(FormatterRegistry.get_available_formats() + ["full", "compact", "csv", "json"]))
             if format_type not in available_formats:
                 raise ValueError(f"format_type must be one of: {', '.join(sorted(available_formats))}")
->>>>>>> c24f2cbd
 
         # Validate language if provided
         if "language" in arguments:
@@ -156,15 +144,12 @@
             if not output_file.strip():
                 raise ValueError("output_file cannot be empty")
 
-<<<<<<< HEAD
-=======
         # Validate suppress_output if provided
         if "suppress_output" in arguments:
             suppress_output = arguments["suppress_output"]
             if not isinstance(suppress_output, bool):
                 raise ValueError("suppress_output must be a boolean")
 
->>>>>>> c24f2cbd
         return True
 
     def _convert_parameters(self, parameters: Any) -> list[dict[str, str]]:
@@ -396,8 +381,6 @@
             format_type = args.get("format_type", "full")
             language = args.get("language")
             output_file = args.get("output_file")
-<<<<<<< HEAD
-=======
             suppress_output = args.get("suppress_output", False)
 
             # Security validation BEFORE path resolution to catch symlinks
@@ -407,7 +390,6 @@
                     f"Security validation failed for file path: {file_path} - {error_msg}"
                 )
                 raise ValueError(f"Invalid file path: {error_msg}")
->>>>>>> c24f2cbd
 
             # Resolve file path using common path resolver
             resolved_path = self.path_resolver.resolve(file_path)
@@ -440,13 +422,10 @@
                     output_file, max_length=255
                 )
 
-<<<<<<< HEAD
-=======
             # Sanitize suppress_output input (boolean, no sanitization needed but validate type)
             if suppress_output is not None and not isinstance(suppress_output, bool):
                 raise ValueError("suppress_output must be a boolean")
 
->>>>>>> c24f2cbd
             # Validate file exists
             if not Path(resolved_path).exists():
                 # Tests expect FileNotFoundError here
@@ -512,27 +491,19 @@
                         "total_lines": stats.get("total_lines", 0),
                     }
 
-<<<<<<< HEAD
-                result = {
-                    "table_output": table_output,
-=======
                 # Build result - conditionally include table_output based on suppress_output
                 result = {
                     "success": True,
->>>>>>> c24f2cbd
                     "format_type": format_type,
                     "file_path": file_path,
                     "language": language,
                     "metadata": metadata,
                 }
 
-<<<<<<< HEAD
-=======
                 # Only include table_output if not suppressed or no output file specified
                 if not suppress_output or not output_file:
                     result["table_output"] = table_output
 
->>>>>>> c24f2cbd
                 # Handle file output if requested
                 if output_file:
                     try:
