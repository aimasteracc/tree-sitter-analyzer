# 🌳 Tree-sitter Analyzer

**[English](README.md)** | **日本語** | **[简体中文](README_zh.md)**

[![Pythonバージョン](https://img.shields.io/badge/python-3.10%2B-blue.svg)](https://python.org)
[![ライセンス](https://img.shields.io/badge/license-MIT-green.svg)](LICENSE)
<<<<<<< HEAD
[![テスト](https://img.shields.io/badge/tests-1893%20passed-brightgreen.svg)](#品質保証)
[![カバレッジ](https://img.shields.io/badge/coverage-71.48%25-green.svg)](#品質保証)
[![品質](https://img.shields.io/badge/quality-enterprise%20grade-blue.svg)](#品質保証)
[![PyPI](https://img.shields.io/pypi/v/tree-sitter-analyzer.svg)](https://pypi.org/project/tree-sitter-analyzer/)
[![バージョン](https://img.shields.io/badge/version-1.6.0-blue.svg)](https://github.com/aimasteracc/tree-sitter-analyzer/releases)
=======
[![テスト](https://img.shields.io/badge/tests-3342%20passed-brightgreen.svg)](#8--品質保証)
[![カバレッジ](https://codecov.io/gh/aimasteracc/tree-sitter-analyzer/branch/main/graph/badge.svg)](https://codecov.io/gh/aimasteracc/tree-sitter-analyzer)
[![品質](https://img.shields.io/badge/quality-enterprise%20grade-blue.svg)](#8--品質保証)
[![PyPI](https://img.shields.io/pypi/v/tree-sitter-analyzer.svg)](https://pypi.org/project/tree-sitter-analyzer/)
[![バージョン](https://img.shields.io/badge/version-1.8.2-blue.svg)](https://github.com/aimasteracc/tree-sitter-analyzer/releases)
[![zread](https://img.shields.io/badge/Ask_Zread-_.svg?style=flat&color=00b0aa&labelColor=000000&logo=data%3Aimage%2Fsvg%2Bxml%3Bbase64%2CPHN2ZyB3aWR0aD0iMTYiIGhlaWdodD0iMTYiIHZpZXdCb3g9IjAgMCAxNiAxNiIgZmlsbD0ibm9uZSIgeG1sbnM9Imh0dHA6Ly93d3cudzMub3JnLzIwMDAvc3ZnIj4KPHBhdGggZD0iTTQuOTYxNTYgMS42MDAxSDIuMjQxNTZDMS44ODgxIDEuNjAwMSAxLjYwMTU2IDEuODg2NjQgMS42MDE1NiAyLjI0MDFWNC45NjAxQzEuNjAxNTYgNS4zMTM1NiAxLjg4ODEgNS42MDAxIDIuMjQxNTYgNS42MDAxSDQuOTYxNTZDNS4zMTUwMiA1LjYwMDEgNS42MDE1NiA1LjMxMzU2IDUuNjAxNTYgNC45NjAxVjIuMjQwMUM1LjYwMTU2IDEuODg2NjQgNS4zMTUwMiAxLjYwMDEgNC45NjE1NiAxLjYwMDFaIiBmaWxsPSIjZmZmIi8%2BCjxwYXRoIGQ9Ik00Ljk2MTU2IDEwLjM5OTlIMi4yNDE1NkMxLjg4ODEgMTAuMzk5OSAxLjYwMTU2IDEwLjY4NjQgMS42MDE1NiAxMS4wMzk5VjEzLjc1OTlDMS42MDE1NiAxNC4xMTM0IDEuODg4MSAxNC4zOTk5IDIuMjQxNTYgMTQuMzk5OUg0Ljk2MTU2QzUuMzE1MDIgMTQuMzk5OSA1LjYwMTU2IDE0LjExMzQgNS42MDE1NiAxMy43NTk5VjExLjAzOTlDNS42MDE1NiAxMC42ODY0IDUuMzE1MDIgMTAuMzk5OSA0Ljk2MTU2IDEwLjM5OTlaIiBmaWxsPSIjZmZmIi8%2BCjxwYXRoIGQ9Ik0xMy43NTg0IDEuNjAwMUgxMS4wMzg0QzEwLjY4NSAxLjYwMDEgMTAuMzk4NCAxLjg4NjY0IDEwLjM5ODQgMi4yNDAxVjQuOTYwMUMxMC4zOTg0IDUuMzEzNTYgMTAuNjg1IDUuNjAwMSAxMS4wMzg0IDUuNjAwMUgxMy43NTg0QzE0LjExMTkgNS42MDAxIDE0LjM5ODQgNS4zMTM1NiAxNC4zOTg0IDQuOTYwMVYyLjI0MDFDMTQuMzk4NCAxLjg4NjY0IDE0LjExMTkgMS42MDAxIDEzLjc1ODQgMS42MDAxWiIgZmlsbD0iI2ZmZiIvPgo8cGF0aCBkPSJNNCAxMkwxMiA0TDQgMTJaIiBmaWxsPSIjZmZmIi8%2BCjxwYXRoIGQ9Ik00IDEyTDEyIDQiIHN0cm9rZT0iI2ZmZiIgc3Ryb2tlLXdpZHRoPSIxLjUiIHN0cm9rZS1saW5lY2FwPSJyb3VuZCIvPgo8L3N2Zz4K&logoColor=ffffff)](https://zread.ai/aimasteracc/tree-sitter-analyzer)
>>>>>>> c24f2cbd
[![GitHub Stars](https://img.shields.io/github/stars/aimasteracc/tree-sitter-analyzer.svg?style=social)](https://github.com/aimasteracc/tree-sitter-analyzer)

## 🚀 AI時代のエンタープライズグレードコード解析ツール

> **深いAI統合 · 強力なファイル検索 · 多言語サポート · インテリジェントなコード解析**

## 📋 目次

<<<<<<< HEAD
- [🚀 LLMトークン制限を突破](#-llmトークン制限を突破しaiにあらゆるサイズのコードファイルを理解させる)
- [📋 目次](#-目次)
- [💡 特別な理由](#-特別な理由)
- [📊 ライブデモと結果](#-ライブデモと結果)
- [🚀 30秒クイックスタート](#-30秒クイックスタート)
  - [🤖 AIユーザー（Claude Desktop、Cursorなど）](#-aiユーザーclaude-desktopcursorなど)
  - [💻 開発者（CLI）](#-開発者cli)
- [❓ Tree-sitter Analyzerを選ぶ理由](#-tree-sitter-analyzerを選ぶ理由)
- [📖 実際の使用例](#-実際の使用例)
- [🛠️ コア機能](#️-コア機能)
- [📦 インストールガイド](#-インストールガイド)
- [🔒 セキュリティと設定](#-セキュリティと設定)
- [🏆 品質保証](#-品質保証)
- [🤖 AIコラボレーションサポート](#-aiコラボレーションサポート)
- [📚 ドキュメント](#-ドキュメント)
- [🤝 貢献](#-貢献)
- [📄 ライセンス](#-ライセンス)

## 💡 特別な理由

想像してください：1419行以上のJavaサービスクラスがあり、ClaudeやChatGPTがトークン制限のために分析できません。今、Tree-sitter AnalyzerはAIアシスタントを可能にします：

- ⚡ **3秒で完全なコード構造概要を取得**
- 🎯 **任意の行範囲のコードスニペットを正確に抽出**
- 📍 **クラス、メソッド、フィールドの正確な位置をスマートに特定**
- 🔗 **Claude Desktop、Cursor、Roo CodeなどのAI IDEとシームレスに統合**
- 🏗️ **統一要素管理** - すべてのコード要素（クラス、メソッド、フィールド、インポート）を一つの統一されたシステムで

**大きなファイルのためにAIが無力になることはもうありません！**

## 📊 ライブデモと結果

### ⚡ **電光石火の解析速度**
```bash
# 1419行の大型Javaサービスクラス解析結果（< 1秒）
Lines: 1419 | Classes: 1 | Methods: 66 | Fields: 9 | Imports: 8 | Packages: 1
Total Elements: 85 | Complexity: 348 (avg: 5.27, max: 15)
```

### 📊 **正確な構造テーブル**
| クラス名 | タイプ | 可視性 | 行範囲 | メソッド数 | フィールド数 |
|----------|--------|--------|--------|------------|--------------|
| BigService | class | public | 17-1419 | 66 | 9 |

### 🔄 **AIアシスタントSMARTワークフロー**
- **S**: `set_project_path` - プロジェクトルートディレクトリの設定
- **M**: `list_files`, `search_content`, `find_and_grep` - 精密なターゲットファイルマッピング
- **A**: `analyze_code_structure` - 統一要素によるコア構造分析（ファイル出力サポート）
- **R**: `extract_code_section` - オンデマンドでの重要コード取得
- **T**: 高度な依存関係追跡（必要時のみ）

---

## 🆕 新CLIコマンド (v1.3.8+)

### 🔧 **ファイルシステム操作専用CLIツール**

Tree-sitter Analyzer は、強力なMCPツールをラップしてファイルシステム操作を行う専用CLIコマンドを提供します：

#### 📁 **`list-files`** - fdによるファイル発見
```bash
# 現在のディレクトリ内のすべてのJavaファイルをリスト表示
uv run list-files . --extensions java

# 特定の命名パターンのテストファイルを検索
uv run list-files src --pattern "test_*" --extensions java --types f

# 過去1週間に変更された大きなファイルを検索
uv run list-files . --types f --size "+1k" --changed-within "1week"

# 特定の命名パターンのサービスクラスを検索
uv run list-files src --pattern "*Service*" --extensions java --output-format json
```

#### 🔍 **`search-content`** - ripgrepによるコンテンツ検索
```bash
# Javaファイル内でクラス定義を検索
uv run search-content --roots . --query "class.*extends" --include-globs "*.java"

# TODOコメントを検索し、コンテキストを表示
uv run search-content --roots src --query "TODO|FIXME" --context-before 2 --context-after 2

# 特定のファイル内で大文字小文字を区別しない検索
uv run search-content --files file1.java file2.java --query "public.*method" --case insensitive
```

#### 🎯 **`find-and-grep`** - 2段階検索 (fd → ripgrep)
```bash
# まずJavaファイルを検索し、次にSpringアノテーションを検索
uv run find-and-grep --roots . --query "@SpringBootApplication" --extensions java

# ファイルフィルタリングとコンテンツ検索を組み合わせ、制限付き
uv run find-and-grep --roots src --query "import.*spring" --extensions java --file-limit 10 --max-count 5

# 複数のフィルターを使用した高度な検索
uv run find-and-grep --roots . --query "public.*static.*void" --extensions java --types f --size "+500" --output-format json
```

### 🛡️ **セキュリティ・安全機能**
- **プロジェクト境界検出**：すべてのコマンドが自動的にプロジェクト境界を検出し、尊重します
- **入力検証**：包括的なパラメータ検証とサニタイゼーション
- **エラーハンドリング**：情報豊富なメッセージによる優雅なエラーハンドリング
- **リソース制限**：リソース枯渇を防ぐための組み込み制限

### 📊 **出力形式**
- **JSON**：プログラム処理用の構造化出力
- **Text**：ターミナル使用用の人間が読める出力
- **Quietモード**：スクリプト用の非必須出力を抑制

---

## 🚀 30秒クイックスタート
=======
- [1. 💡 主な特徴](#1--主な特徴)
- [2. 📋 前提条件（全ユーザー必読）](#2--前提条件全ユーザー必読)
- [3. 🚀 クイックスタート](#3--クイックスタート)
  - [3.1 🤖 AIユーザー（Claude Desktop、Cursorなど）](#31--aiユーザーclaude-desktopcursorなど)
  - [3.2 💻 CLIユーザー（コマンドラインツール）](#32--cliユーザーコマンドラインツール)
  - [3.3 👨‍💻 開発者（ソース開発）](#33--開発者ソース開発)
- [4. 📖 使用ワークフローと例](#4--使用ワークフローと例)
  - [4.1 🔄 AIアシスタントSMARTワークフロー](#41--aiアシスタントsmartワークフロー)
- [5. 🤖 MCP完全ツールリスト](#5--mcp完全ツールリスト)
- [6. ⚡ 完全なCLIコマンド](#6--完全なcliコマンド)
- [7. 🛠️ コア機能](#7-️-コア機能)
- [8. 🏆 品質保証](#8--品質保証)
- [9. 📚 ドキュメントとサポート](#9--ドキュメントとサポート)
- [10. 🤝 貢献とライセンス](#10--貢献とライセンス)

---

## 1. 💡 主な特徴

Tree-sitter Analyzerは、AI時代のために設計されたエンタープライズグレードのコード解析ツールで、以下を提供します：

| 機能カテゴリ | コア機能 | 主な利点 |
|-------------|---------|---------|
| **🤖 深いAI統合** | • MCPプロトコルサポート<br>• SMARTワークフロー<br>• トークン制限の突破<br>• 自然言語インタラクション | Claude Desktop、Cursor、Roo Codeをネイティブサポート<br>体系的なAI支援コード解析手法<br>AIがあらゆるサイズのコードファイルを理解<br>自然言語で複雑な解析タスクを完了 |
| **🔍 強力な検索機能** | • インテリジェントなファイル検出<br>• 正確なコンテンツ検索<br>• 2段階検索<br>• プロジェクト境界保護 | fdベースの高性能ファイル検索<br>ripgrepベースの正規表現検索<br>ファイル検出→コンテンツ検索の組み合わせ<br>プロジェクト境界の自動検出と保護 |
| **📊 インテリジェントなコード解析** | • 高速構造解析<br>• 正確なコード抽出<br>• 複雑度解析<br>• 統一要素システム | ファイル全体を読まずにアーキテクチャを理解<br>行範囲による正確なコードスニペット抽出<br>循環的複雑度計算と品質メトリクス<br>革新的な統一コード要素管理 |

### 🌍 エンタープライズグレードの多言語サポート

| プログラミング言語 | サポートレベル | 主要機能 |
|------------------|---------------|---------|
| **Java** | 完全サポート | Springフレームワーク、JPA、エンタープライズ機能 |
| **Python** | 完全サポート | 型アノテーション、デコレータ、モダンPython機能 |
| **JavaScript** | 完全サポート | ES6+、React/Vue/Angular、JSX |
| **TypeScript** | 完全サポート | インターフェース、型、デコレータ、TSX/JSX、フレームワーク検出 |
| **HTML** | 🆕 完全サポート | DOM構造解析、要素分類、属性抽出、階層関係 |
| **CSS** | 🆕 完全サポート | セレクタ解析、プロパティ分類、スタイルルール抽出、インテリジェント分類 |
| **Markdown** | 完全サポート | 見出し、コードブロック、リンク、画像、表、タスクリスト、引用 |
| **C/C++** | 基本サポート | 基本構文解析 |
| **Rust** | 基本サポート | 基本構文解析 |
| **Go** | 基本サポート | 基本構文解析 |

### 🏆 本番環境対応
- **3,342のテスト** - 100%合格率、エンタープライズグレードの品質保証
- **高カバレッジ** - 包括的なテストスイート
- **クロスプラットフォームサポート** - Windows、macOS、Linuxとの完全な互換性
- **継続的なメンテナンス** - アクティブな開発とコミュニティサポート
>>>>>>> c24f2cbd

---

## 2. 📋 前提条件（全ユーザー必読）

AIユーザー、CLIユーザー、開発者のいずれであっても、まず以下のツールをインストールする必要があります：

### 1️⃣ uvのインストール（必須 - ツールの実行に使用）

**uv**は、tree-sitter-analyzerを実行するために使用される高速なPythonパッケージマネージャーです。

```bash
# macOS/Linux
curl -LsSf https://astral.sh/uv/install.sh | sh

# Windows PowerShell
powershell -ExecutionPolicy ByPass -c "irm https://astral.sh/uv/install.ps1 | iex"
```

**インストールの確認：**
```bash
uv --version
```

### 2️⃣ fdとripgrepのインストール（検索機能に必須）

**fd**と**ripgrep**は、高度なMCP機能に使用される高性能なファイルおよびコンテンツ検索ツールです。

| オペレーティングシステム | パッケージマネージャー | インストールコマンド | 備考 |
|------------------------|---------------------|-------------------|------|
| **macOS** | Homebrew | `brew install fd@10.3.0 ripgrep@14.1.1` | 推奨方法 |
| **Windows** | winget | `winget install sharkdp.fd --version 10.3.0` <br> `winget install BurntSushi.ripgrep.MSVC --version 14.1.1` | 推奨方法 |
| | Chocolatey | `choco install fd --version 10.3.0` <br> `choco install ripgrep --version 14.1.1` | 代替方法 |
| | Scoop | `scoop install fd@10.3.0 ripgrep@14.1.1` | 代替方法 |
| **Ubuntu/Debian** | apt | `sudo apt install fd-find=10.3.0* ripgrep=14.1.1*` | 公式リポジトリ |
| **CentOS/RHEL/Fedora** | dnf | `sudo dnf install fd-find-10.3.0 ripgrep-14.1.1` | 公式リポジトリ |
| **Arch Linux** | pacman | `sudo pacman -S fd=10.3.0 ripgrep=14.1.1` | 公式リポジトリ |

**インストールの確認：**
```bash
fd --version
rg --version
```

> **⚠️ 重要な注意事項：** 
> - **uv**はすべての機能を実行するために必要です
> - **fd**と**ripgrep**は高度なファイル検索とコンテンツ解析機能を使用するために必要です
> - fdとripgrepをインストールしない場合、基本的なコード解析機能は引き続き使用できますが、ファイル検索機能は使用できません

---

## 3. 🚀 クイックスタート

### 3.1 🤖 AIユーザー（Claude Desktop、Cursorなど）

**対象：** AIアシスタント（Claude Desktop、Cursorなど）を使用してコード解析を行うユーザー

#### ⚙️ 設定手順

**Claude Desktopの設定：**

1. 設定ファイルの場所を見つける：
   - **Windows**: `%APPDATA%\Claude\claude_desktop_config.json`
   - **macOS**: `~/Library/Application Support/Claude/claude_desktop_config.json`
   - **Linux**: `~/.config/claude/claude_desktop_config.json`

2. 以下の設定を追加：

**基本設定（推奨 - プロジェクトパスの自動検出）：**
```json
{
  "mcpServers": {
    "tree-sitter-analyzer": {
      "command": "uv",
      "args": [
        "run", "--with", "tree-sitter-analyzer[mcp]",
        "python", "-m", "tree_sitter_analyzer.mcp.server"
      ]
    }
  }
}
```

**高度な設定（プロジェクトパスを手動で指定）：**
```json
{
  "mcpServers": {
    "tree-sitter-analyzer": {
      "command": "uv",
      "args": [
        "run", "--with", "tree-sitter-analyzer[mcp]",
        "python", "-m", "tree_sitter_analyzer.mcp.server"
      ],
      "env": {
        "TREE_SITTER_PROJECT_ROOT": "/absolute/path/to/your/project",
        "TREE_SITTER_OUTPUT_PATH": "/absolute/path/to/output/directory"
      }
    }
  }
}
```

3. AIクライアントを再起動

4. 使用開始！AIに伝える：
   ```
   プロジェクトのルートディレクトリを設定してください：/path/to/your/project
   ```

**その他のAIクライアント：**
- **Cursor**: 組み込みのMCPサポート、Cursorのドキュメントを参照して設定
- **Roo Code**: MCPプロトコルをサポート、同じ設定形式を使用
- **その他のMCP互換クライアント**: 同じサーバー設定を使用

---

### 3.2 💻 CLIユーザー（コマンドラインツール）

**対象：** コマンドラインツールの使用を好む開発者

#### 📦 インストール

```bash
# 基本インストール
uv add tree-sitter-analyzer

# 人気の言語パック（推奨）
uv add "tree-sitter-analyzer[popular]"

# 完全インストール（MCPサポートを含む）
uv add "tree-sitter-analyzer[all,mcp]"
```

#### ⚡ クイック体験

```bash
# ヘルプを表示
uv run python -m tree_sitter_analyzer --help

# ファイルサイズを解析（1419行が瞬時に完了）
uv run python -m tree_sitter_analyzer examples/BigService.java --advanced --output-format=text

# 詳細な構造テーブルを生成
uv run python -m tree_sitter_analyzer examples/BigService.java --table=full

# 🆕 新しいアーキテクチャでHTML/CSS解析
uv run python -m tree_sitter_analyzer examples/comprehensive_sample.html --table=html --output-format=text
uv run python -m tree_sitter_analyzer examples/comprehensive_sample.css --advanced --output-format=text
uv run python -m tree_sitter_analyzer examples/comprehensive_sample.html --structure --language html

# 正確なコード抽出
uv run python -m tree_sitter_analyzer examples/BigService.java --partial-read --start-line 93 --end-line 106
```

---

<<<<<<< HEAD
## ❓ Tree-sitter Analyzerを選ぶ理由

### 🎯 実際の痛みポイントを解決

**従来のアプローチのジレンマ：**
- ❌ 大きなファイルがLLMトークン制限を超える
- ❌ AIがコード構造を理解できない
- ❌ 手動でファイル分割が必要
- ❌ コンテキスト損失により不正確な分析

**Tree-sitter Analyzerのブレークスルー：**
- ✅ **スマート分析**: 完全なファイルを読まずに構造を理解
- ✅ **正確な位置特定**: 正確な行単位のコード抽出
- ✅ **AIネイティブ**: LLMワークフローに最適化
- ✅ **多言語サポート**: Java、Python、JavaScript/TypeScriptなど

## 📖 実際の使用例

### 💬 AI IDE プロンプト（SMART分析ワークフロー）

> **✅ テスト検証状況：** 以下のすべてのプロンプトは実際の環境でテスト・検証されており、100%の可用性を保証
>
> **🎯 SMART分析ワークフロー：**
> - **S** - セットアップ (set_project_path)
> - **M** - マップ (精密パターンマッチング)
> - **A** - 分析 (analyze_code_structure オプションファイル出力付き)
> - **R** - 取得 (extract_code_section)
> - **T** - 追跡 (必要時のみ)
>
> **⚠️ 重要な注意事項：**
> - 最適な結果を得るためにSMARTワークフローの順序に従ってください
> - プロジェクト内のファイルには**相対パス**を使用（例：`examples/BigService.java`）
> - プロジェクト外のファイルには**絶対パス**を使用（例：`C:\git-public\tree-sitter-analyzer\examples\BigService.java`）
> - すべてのツールはWindowsとUnixスタイルのパスをサポート
> - プロジェクトパスはコードリポジトリのルートディレクトリを指す必要があります

#### 🔧 **S - セットアップ（最初に必須）**

**オプション1：MCP設定で構成**
```json
{
  "mcpServers": {
    "tree-sitter-analyzer": {
      "command": "uv",
      "args": ["run", "python", "-m", "tree_sitter_analyzer.mcp.server"],
      "env": {
        "TREE_SITTER_PROJECT_ROOT": "/path/to/your/project",
        "TREE_SITTER_OUTPUT_PATH": "/path/to/output/directory"
      }
    }
  }
}
```
=======
### 3.3 👨‍💻 開発者（ソース開発）
>>>>>>> c24f2cbd

**対象：** ソースコードを変更したり、コードを貢献したりする必要がある開発者

#### 🛠️ 開発環境のセットアップ

```bash
# リポジトリをクローン
git clone https://github.com/aimasteracc/tree-sitter-analyzer.git
cd tree-sitter-analyzer

# 依存関係をインストール
uv sync --extra all --extra mcp

# テストを実行
uv run pytest tests/ -v

# カバレッジレポートを生成
uv run pytest tests/ --cov=tree_sitter_analyzer --cov-report=html
```

#### 🔍 コード品質チェック

```bash
# AI生成コードチェック
uv run python llm_code_checker.py --check-all

# 品質チェック
uv run python check_quality.py --new-code-only
```

---

## 4. 📖 使用ワークフローと例

### 4.1 🔄 AIアシスタントSMARTワークフロー

SMARTワークフローは、AIアシスタントを使用してコードを解析するための推奨プロセスです。以下は`examples/BigService.java`（1419行の大規模サービスクラス）を使用した完全なワークフローのデモンストレーションです：

- **S** (Set): プロジェクトルートディレクトリを設定
- **M** (Map): ターゲットファイルを正確にマッピング
- **A** (Analyze): コア構造を解析
- **R** (Retrieve): キーコードを取得
- **T** (Trace): 依存関係を追跡

---

#### **S - プロジェクトの設定（最初のステップ）**

**AIに伝える：**
```
プロジェクトのルートディレクトリを設定してください：C:\git-public\tree-sitter-analyzer
```

**AIは自動的に**`set_project_path`ツールを呼び出します。

> 💡 **ヒント**: MCP設定の環境変数`TREE_SITTER_PROJECT_ROOT`を通じて事前に設定することもできます。

---

#### **M - ターゲットファイルのマッピング（解析するファイルを見つける）**

**シナリオ1：ファイルの場所がわからない場合、まず検索**

```
プロジェクト内で"BigService"を含むすべてのJavaファイルを検索
```

**AIは**`find_and_grep`ツールを呼び出し、BigService.javaで8つの一致を示す結果を返します。

**シナリオ2：ファイルパスがわかっている場合、直接使用**
```
examples/BigService.javaファイルを解析したい
```

---

#### **A - コア構造の解析（ファイルサイズと構成を理解）**

**AIに伝える：**
```
examples/BigService.javaの構造を解析してください。このファイルのサイズと主要なコンポーネントを知りたい
```

**AIは**`analyze_code_structure`ツールを呼び出し、以下を返します：
```json
{
  "file_path": "examples/BigService.java",
  "language": "java",
  "metrics": {
    "lines_total": 1419,
    "lines_code": 906,
    "lines_comment": 246,
    "lines_blank": 267,
    "elements": {
      "classes": 1,
      "methods": 66,
      "fields": 9,
      "imports": 8,
      "packages": 1,
      "total": 85
    },
    "complexity": {
      "total": 348,
      "average": 5.27,
      "max": 15
    }
  }
}
```

**重要な情報：**

- ファイルは合計**1419行**
- **1つのクラス**、**66のメソッド**、**9つのフィールド**、**1つのパッケージ**、**合計85の要素**を含む

---

#### **R - キーコードの取得（具体的な実装を深く理解）**

**シナリオ1：完全な構造テーブルを表示**
```
examples/BigService.javaの詳細な構造テーブルを生成してください。すべてのメソッドのリストを見たい
```

**AIは以下を含むMarkdownテーブルを生成します：**

- クラス情報：パッケージ名、型、可視性、行範囲
- フィールドリスト：9つのフィールド（DEFAULT_ENCODING、MAX_RETRY_COUNTなど）
- コンストラクタ：BigService()
- パブリックメソッド：19個（authenticateUser、createSession、generateReportなど）
- プライベートメソッド：47個（initializeService、checkMemoryUsageなど）

**シナリオ2：特定のコードスニペットを抽出**
```
examples/BigService.javaの93-106行目を抽出してください。メモリチェックの具体的な実装を見たい
```

**AIは**`extract_code_section`ツールを呼び出し、checkMemoryUsageメソッドのコードを返します。

---

#### **T - 依存関係の追跡（コードの関連性を理解）**

**シナリオ1：認証関連のすべてのメソッドを検索**
```
examples/BigService.javaで認証（auth）に関連するすべてのメソッドを検索
```

**AIはクエリフィルタリングを呼び出し**、authenticateUserメソッド（141-172行目）を返します。

**シナリオ2：エントリーポイントを検索**
```
このファイルのmainメソッドはどこにありますか？何をしますか？
```

**AIは特定します：**

- **場所**: 1385-1418行目
- **機能**: BigServiceのさまざまな機能を実演（認証、セッション、顧客管理、レポート生成、パフォーマンス監視、セキュリティチェック）

**シナリオ3：メソッド呼び出し関係を理解**
```
authenticateUserメソッドはどのメソッドから呼び出されますか？
```

**AIはコードを検索し**、`main`メソッド内の呼び出しを見つけます：
```java
service.authenticateUser("testuser", "password123");
```

---

### 💡 SMARTワークフローのベストプラクティス

1. **自然言語優先**: 自然言語でニーズを説明すると、AIが自動的に適切なツールを選択します
2. **段階的アプローチ**: まず全体構造を理解（A）してから、具体的なコードに深く入る（R）
3. **必要に応じて追跡**: 複雑な関係を理解する必要がある場合にのみ追跡（T）を使用
4. **組み合わせ使用**: 1つの会話で複数のステップを組み合わせることができます

**完全な例の会話：**
```
大きなファイルexamples/BigService.javaを理解したい：
1. どのくらいの大きさですか？どのような主要機能が含まれていますか？
2. 認証機能はどのように実装されていますか？
3. どのようなパブリックAPIメソッドがありますか？
```

AIは自動的に：
1. ファイル構造を解析（1419行、66メソッド）
2. `authenticateUser`メソッドを特定して抽出（141-172行目）
3. パブリックメソッドのリストを生成（19のパブリックメソッド）

**HTML/CSS解析例：**
```
index.htmlのHTML構造を解析したい：
1. どのようなHTML要素が存在し、どのように構成されていますか？
2. どのようなCSSルールが定義され、どのようなプロパティが設定されていますか？
3. 要素はどのように分類されていますか（構造、メディア、フォーム）？
```

AIは自動的に：
1. タグ名、属性、分類を含むHTML要素を抽出
2. インテリジェントな分類でCSSセレクタとプロパティを解析
3. DOM階層とスタイルルールを示す構造化テーブルを生成

---

## 5. 🤖 MCP完全ツールリスト

Tree-sitter AnalyzerはAIアシスタント向けに設計された豊富なMCPツールセットを提供します：

| ツールカテゴリ | ツール名 | 主要機能 | コア特性 |
|-------------|---------|---------|---------|
| **📊 コード解析** | `check_code_scale` | コードファイル規模の高速解析 | ファイルサイズ統計、行数統計、複雑度解析、パフォーマンス指標 |
| | `analyze_code_structure` | コード構造解析とテーブル生成 | 🆕 suppress_outputパラメータ、複数フォーマット(full/compact/csv/json)、自動言語検出 |
| | `extract_code_section` | 正確なコードセクション抽出 | 指定行範囲抽出、大ファイル効率処理、元フォーマット保持 |
| **🔍 インテリジェント検索** | `list_files` | 高性能ファイル発見 | fdベース、globパターン、ファイルタイプフィルタ、時間範囲制御 |
| | `search_content` | 正規表現コンテンツ検索 | ripgrepベース、複数出力フォーマット、コンテキスト制御、エンコーディング処理 |
| | `find_and_grep` | 2段階検索 | ファイル発見→コンテンツ検索、fd+ripgrep組み合わせ、インテリジェントキャッシュ最適化 |
| **🔧 高度なクエリ** | `query_code` | tree-sitterクエリ | 事前定義クエリキー、カスタムクエリ文字列、フィルタ式サポート |
| **⚙️ システム管理** | `set_project_path` | プロジェクトルートパス設定 | セキュリティ境界制御、自動パス検証 |
| **📁 リソースアクセス** | コードファイルリソース | URIコードファイルアクセス | URI識別によるファイルコンテンツアクセス |
| | プロジェクト統計リソース | プロジェクト統計データアクセス | プロジェクト解析データと統計情報 |

### 🆕 v1.8.2新機能：CLIセキュリティと引数検証の強化

包括的なCLIセキュリティ改善と引数検証の最適化：

- **🔒 CLIセキュリティ境界の修正**：CLIモードでのセキュリティ境界エラーを修正し、ファイルアクセスの安全性を確保
- **✅ 正しいCLI引数検証**：完全なCLI引数検証システムを実装し、無効な引数の組み合わせを防止
- **🚫 排他引数制御**：[`--table`](README_ja.md:508)と[`--query-key`](README_ja.md:530)引数が正しく排他制御を実装
- **🔍 強化されたフィルタサポート**：[`--query-key`](README_ja.md:530)と[`--filter`](README_ja.md:534)の組み合わせ使用が完全にサポート
- **⚠️ 明確なエラーメッセージ**：詳細なエラー情報を提供し、ユーザーが正しくコマンドを使用できるよう支援
- **🛡️ セキュリティ機能の強化**：テスト環境での一時ディレクトリアクセス許可とプロジェクト境界保護
- **📋 改善されたユーザーエクスペリエンス**：より直感的なコマンドラインインターフェースとエラー処理

### 🆕 v1.8.0新機能：HTML/CSS言語サポート

専用データモデルとフォーマッティングによる革新的なHTMLとCSS解析機能：

- **🏗️ HTML DOM解析**：タグ名、属性、階層構造を含む完全なHTML要素抽出
- **🎨 CSSルール解析**：インテリジェントな分類によるCSSセレクタとプロパティの包括的解析
- **📊 要素分類システム**：HTML要素（構造、見出し、テキスト、リスト、メディア、フォーム、テーブル、メタデータ）とCSSプロパティ（レイアウト、ボックスモデル、タイポグラフィ、背景、トランジション、インタラクティビティ）のスマート分類
- **🔧 専用データモデル**：正確なWeb技術解析のための新しい`MarkupElement`と`StyleElement`クラス
- **📋 強化されたフォーマッター**：Web開発ワークフロー用の構造化テーブル出力を持つ新しいHTMLフォーマッター
- **🔄 拡張可能なアーキテクチャ**：動的フォーマット管理のための`FormatterRegistry`を持つプラグインベースシステム
- **🆕 依存関係**：ネイティブ解析サポートのための`tree-sitter-html>=0.23.0,<0.25.0`と`tree-sitter-css>=0.23.0,<0.25.0`を追加

### 🆕 v1.7.3機能：Markdown完全サポート

全く新しいMarkdown言語サポートにより、ドキュメント解析とAIアシスタントに強力な機能を提供：

<<<<<<< HEAD
# フィルター構文ヘルプを表示
uv run python -m tree_sitter_analyzer --filter-help

# 🆕 新CLIコマンド (v1.3.8+)
# fd機能を使用したファイルリスト表示
uv run list-files . --extensions java --output-format json

# ripgrep機能を使用したコンテンツ検索
uv run search-content --roots . --query "class.*extends" --include-globs "*.java" --output-format text

# 2段階検索：まずファイルを検索し、次にコンテンツを検索
uv run find-and-grep --roots . --query "public.*method" --extensions java --output-format json

# 高度なファイルフィルタリング
uv run list-files . --types f --size "+1k" --changed-within "1week" --hidden --output-format text

# コンテキスト付きコンテンツ検索
uv run search-content --roots src --query "TODO|FIXME" --context-before 2 --context-after 2 --output-format json

# ファイル検索とコンテンツ検索の組み合わせ、制限付き
uv run find-and-grep --roots . --query "import.*spring" --extensions java --file-limit 10 --max-count 5 --output-format text
```
=======
- **📝 完全なMarkdown解析**：ATX見出し、Setext見出し、コードブロック、リンク、画像、表など、すべての主要要素をサポート
- **🔍 インテリジェントな要素抽出**：見出しレベル、コード言語、リンクURL、画像情報などを自動認識・抽出
- **📊 構造化解析**：Markdownドキュメントを構造化データに変換し、AIの理解と処理を容易に
- **🎯 タスクリストサポート**：GitHubスタイルのタスクリスト（チェックボックス）を完全サポート
- **🔧 クエリシステム統合**：既存のすべてのクエリとフィルタリング機能をサポート
- **📁 複数拡張子サポート**：.md、.markdown、.mdown、.mkd、.mkdn、.mdxなどの形式をサポート
>>>>>>> c24f2cbd

### 🆕 v1.7.2機能：ファイル出力最適化機能

MCP検索ツールに新しく追加されたファイル出力最適化機能は、革命的なトークン節約ソリューションです：

- **🎯 ファイル出力最適化**：`find_and_grep`、`list_files`、`search_content`ツールに`suppress_output`と`output_file`パラメータを新追加
- **🔄 自動フォーマット検出**：コンテンツタイプに基づいてファイル形式（JSON/Markdown）を自動選択
- **💾 大幅なトークン節約**：大型検索結果をファイルに保存する際、レスポンスサイズを最大99%削減
- **📚 ROO規則ドキュメント**：tree-sitter-analyzer MCP最適化使用ガイドを新追加
- **🔧 後方互換性**：オプション機能で、既存機能の使用に影響なし

### 🆕 v1.7.0機能：suppress_output機能

`analyze_code_structure`ツールの`suppress_output`パラメータ：

- **問題解決**：解析結果が大きすぎる場合、従来の方式では完全なテーブルデータを返し、大量のトークンを消費
- **インテリジェント最適化**：`suppress_output=true`かつ`output_file`指定時、基本メタデータのみを返却
- **顕著な効果**：レスポンスサイズを最大99%削減、AIダイアログのトークン消費を大幅節約
- **使用シーン**：大型コードファイルの構造解析やバッチ処理シーンに特に適している

---

## 6. ⚡ 完全なCLIコマンド

#### 📊 コード構造解析コマンド

```bash
# クイック解析（サマリー情報を表示）
uv run python -m tree_sitter_analyzer examples/BigService.java --summary

# 詳細解析（完全な構造を表示）
uv run python -m tree_sitter_analyzer examples/BigService.java --structure

# 高度な解析（複雑度メトリクスを含む）
uv run python -m tree_sitter_analyzer examples/BigService.java --advanced

# 完全な構造テーブルを生成
uv run python -m tree_sitter_analyzer examples/BigService.java --table=full

# 🆕 新しいアーキテクチャでHTML/CSS解析
uv run python -m tree_sitter_analyzer examples/comprehensive_sample.html --table=full --output-format=text
uv run python -m tree_sitter_analyzer examples/comprehensive_sample.css --table=full --output-format=text
uv run python -m tree_sitter_analyzer examples/comprehensive_sample.html --advanced --output-format=text
uv run python -m tree_sitter_analyzer examples/comprehensive_sample.css --advanced --output-format=text

# 出力形式を指定
uv run python -m tree_sitter_analyzer examples/BigService.java --advanced --output-format=json
uv run python -m tree_sitter_analyzer examples/BigService.java --advanced --output-format=text

# 正確なコード抽出
uv run python -m tree_sitter_analyzer examples/BigService.java --partial-read --start-line 93 --end-line 106

# プログラミング言語を指定
uv run python -m tree_sitter_analyzer script.py --language python --table=full
```

#### 🔍 クエリとフィルタコマンド

```bash
# 特定の要素をクエリ
uv run python -m tree_sitter_analyzer examples/BigService.java --query-key methods
uv run python -m tree_sitter_analyzer examples/BigService.java --query-key classes

# 🆕 v1.8.2 正しい使用方法
# 正しい：--query-keyと--filterの組み合わせ
uv run python -m tree_sitter_analyzer examples/BigService.java --query-key methods --filter "name=main"

# 正しい：完全な構造テーブルの生成
uv run python -m tree_sitter_analyzer examples/BigService.java --table full

# 🚫 v1.8.2 間違った使用方法（エラーが表示される）
# 間違った：--tableと--query-keyの同時使用（排他引数）
# uv run python -m tree_sitter_analyzer examples/BigService.java --table full --query-key methods
# エラーメッセージ: "--table and --query-key cannot be used together. Use --query-key with --filter instead."

# クエリ結果をフィルタ
# 特定のメソッドを検索
uv run python -m tree_sitter_analyzer examples/BigService.java --query-key methods --filter "name=main"

# 認証関連メソッドを検索（パターンマッチング）
uv run python -m tree_sitter_analyzer examples/BigService.java --query-key methods --filter "name=~auth*"

# パラメータなしのパブリックメソッドを検索（複合条件）
uv run python -m tree_sitter_analyzer examples/BigService.java --query-key methods --filter "params=0,public=true"

# 静的メソッドを検索
uv run python -m tree_sitter_analyzer examples/BigService.java --query-key methods --filter "static=true"

# フィルタ構文のヘルプを表示
uv run python -m tree_sitter_analyzer --filter-help
```

<<<<<<< HEAD
> **⚠️ 重要：** これらのツールがインストールされていない場合、高度なMCPファイル検索・コンテンツ解析機能は動作しません。基本的なMCPツール（analyze_code_structure、extract_code_sectionなど）は正常に動作し続けます。

### 📁 **ファイル出力サポート (v1.5.1+)**

`analyze_code_structure` ツールは、自動フォーマット検出機能付きで分析結果をファイルに保存できるようになりました：

#### **🎯 主要機能：**
- **自動拡張子検出**: コンテンツタイプに基づく（JSON → `.json`、CSV → `.csv`、Markdown → `.md`、テキスト → `.txt`）
- **スマート出力パス**: `TREE_SITTER_OUTPUT_PATH` 環境変数またはプロジェクトルートをフォールバックとして使用
- **セキュリティ検証**: 出力ファイルが安全で認可された場所に書き込まれることを保証
- **コンテンツタイプ検出**: コンテンツフォーマットを自動検出し、適切なファイル拡張子を適用

#### **📋 使用例：**

**基本ファイル出力：**
```json
{
  "tool": "analyze_code_structure",
  "arguments": {
    "file_path": "src/BigService.java",
    "output_file": "service_analysis"
  }
}
```

**フォーマット制御付き：**
```json
{
  "tool": "analyze_code_structure", 
  "arguments": {
    "file_path": "src/BigService.java",
    "format_type": "csv",
    "output_file": "service_data"
  }
}
```

#### **🔧 環境設定：**
```json
{
  "env": {
    "TREE_SITTER_PROJECT_ROOT": "/path/to/your/project",
    "TREE_SITTER_OUTPUT_PATH": "/path/to/output/directory"
  }
}
```

**出力パス優先順位：**
1. `TREE_SITTER_OUTPUT_PATH` 環境変数（最高優先度）
2. プロジェクトルートディレクトリ（`TREE_SITTER_PROJECT_ROOT` から、または自動検出）
3. 現在の作業ディレクトリ（フォールバック）

#### **🗂️ ListFilesTool - スマートファイル発見**
- **高度なフィルタリング**: ファイルタイプ、サイズ、更新時刻、拡張子ベースのフィルタリング
- **パターンマッチング**: 柔軟なファイル発見のためのGlobパターンと正規表現サポート
- **メタデータ強化**: ファイルサイズ、更新時刻、ディレクトリステータス、拡張子情報
- **パフォーマンス最適化**: 高速ファイルシステム探索のためのfdベース

#### **🔎 SearchContentTool - インテリジェントコンテンツ検索**
- **正規表現・リテラル検索**: 大文字小文字の区別制御を含む柔軟なパターンマッチング
- **コンテキスト対応結果**: より良い理解のための前後コンテキスト行の設定可能
- **複数出力形式**: 標準結果、カウントのみ、サマリー、ファイル別グループ化
- **エンコーディングサポート**: 異なるテキストエンコーディングのファイル処理
- **パフォーマンス制限**: レスポンシブ動作のための組み込みタイムアウトと結果制限

#### **🎯 FindAndGrepTool - 統合発見・検索**
- **2段階ワークフロー**: まずfdでファイルを発見、次にripgrepでコンテンツを検索
- **包括的フィルタリング**: ファイル発見フィルターとコンテンツ検索パターンの組み合わせ
- **高度なオプション**: 複数行パターン、単語境界、固定文字列、大文字小文字制御
- **豊富なメタデータ**: ファイル発見タイミング、検索タイミング、結果統計
- **トークン最適化**: AIトークン使用量を最小化するパス最適化と結果グループ化

#### **✨ 主な利点:**
- 🚀 **エンタープライズグレードの信頼性**: 安定性を保証する50+の包括的テストケース
- 🎯 **トークン効率**: AIアシスタントの相互作用に最適化された複数の出力形式
- 🔧 **高度に設定可能**: 精密制御のための広範なパラメーターサポート
- 📊 **パフォーマンス監視**: 組み込みタイミングと結果統計
- 🛡️ **エラー耐性**: 包括的なエラーハンドリングと検証

### 🌍 **多言語サポート**
- **Java** - フルサポート、Spring、JPAフレームワークを含む
- **Python** - 完全サポート、型注釈、デコレーターを含む
- **JavaScript** - 🆕 **エンタープライズグレードサポート**、モダンES6+機能、React/Vue/Angularフレームワーク、JSX、非同期関数、ジェネレーター、アロー関数、クラス、モジュールシステムを含む
- **TypeScript** - 完全サポート、型注釈、インターフェースを含む
- **C/C++、Rust、Go** - 基本サポート

---

## 🆕 JavaScriptエンタープライズサポート (v1.5.0+)

### 🚀 **モダンJavaScript完全サポート**

Tree-sitter AnalyzerはJavaと同レベルのエンタープライズグレードJavaScriptサポートを提供します：

#### **📋 コア言語機能**
- **関数タイプ**: 従来の関数、アロー関数、非同期関数、ジェネレーター関数
- **クラスシステム**: ES6クラス、継承、静的メソッド、getter/setter、コンストラクター
- **変数宣言**: var、let、const、分割代入、テンプレートリテラル
- **モジュールシステム**: ES6 import/export、CommonJS require/module.exports
- **モダン機能**: スプレッド/レスト演算子、Promise、async/await

#### **🎨 フレームワーク & エコシステム**
- **Reactサポート**: JSX構文、コンポーネント分析、Hook認識、ライフサイクルメソッド
- **Vue.jsサポート**: 単一ファイルコンポーネント、テンプレート構文、リアクティブデータ
- **Angularサポート**: コンポーネント、サービス、依存性注入パターン認識
- **Node.jsサポート**: サーバーサイドパターン、Expressルーティング、ミドルウェア

#### **🔍 高度な分析機能**
- **JSDoc抽出**: 完全なドキュメンテーションコメント解析と型情報
- **複雑度分析**: 循環的複雑度計算とコード品質メトリクス
- **フレームワーク検出**: React、Vue、Angularプロジェクトタイプの自動認識
- **エクスポート分析**: モジュールエクスポートマッピングと依存関係追跡

#### **💼 エンタープライズ機能**
- **テーブルフォーマット**: 専用JavaScriptテーブルフォーマッターによる明確なコード構造表示
- **パフォーマンス最適化**: キャッシュメカニズム、反復的トラバーサル、効率的な大ファイル処理
- **エラーハンドリング**: 堅牢な例外処理と詳細なエラーレポート
- **型安全性**: TypeScriptスタイルの型注釈サポート

### 📊 **JavaScript分析例**

```bash
# モダンJavaScriptファイルの分析
uv run python -m tree_sitter_analyzer examples/ModernJavaScript.js --language javascript --advanced

# 詳細構造テーブルの生成
uv run python -m tree_sitter_analyzer examples/ModernJavaScript.js --language javascript --table full

# Reactコンポーネントの分析
uv run python -m tree_sitter_analyzer examples/ReactComponent.jsx --language javascript --table full

# 特定の関数タイプのクエリ
uv run python -m tree_sitter_analyzer examples/ModernJavaScript.js --language javascript --query-key async_function
```

### 🎯 **サポートされるJavaScriptクエリタイプ**
- `function_declaration` - 従来の関数宣言
- `arrow_function` - アロー関数
- `async_function` - 非同期関数
- `generator_function` - ジェネレーター関数
- `class_declaration` - クラス宣言
- `variable_declaration` - 変数宣言
- `import_statement` - インポート文
- `export_statement` - エクスポート文
- `jsx_element` - JSX要素
- `method_definition` - メソッド定義

### 🏗️ **AIアシスタントJavaScriptワークフロー**

```
このJavaScriptファイルの構造を分析したいです：examples/ModernJavaScript.js
```

**レスポンス形式例：**
```json
{
  "file_path": "examples/ModernJavaScript.js",
  "language": "javascript",
  "element_count": 24,
  "elements": [
    {
      "name": "fetchUserData",
      "type": "function",
      "start_line": 208,
      "end_line": 211,
      "is_async": true,
      "framework_type": "vanilla"
    },
    {
      "name": "ModernComponent",
      "type": "class",
      "start_line": 31,
      "end_line": 200,
      "is_react_component": true,
      "framework_type": "react"
    }
  ],
  "success": true
}
```

---

## 📦 インストールガイド
=======
#### 🔒 セキュリティ機能の説明

v1.8.2版本でセキュリティ機能が強化され、ファイルアクセスの安全性が確保されています：
>>>>>>> c24f2cbd

```bash
# ✅ 安全なプロジェクト境界保護
# ツールは自動的にプロジェクト境界を検出し、尊重することで、プロジェクト外の機密ファイルへのアクセスを防止

# ✅ テスト環境での一時ディレクトリアクセス
# テスト環境では、テストケースをサポートするために一時ディレクトリへのアクセスが許可

# ✅ 正しいCLI引数検証
# システムは引数の組み合わせの有効性を検証し、無効なコマンドの実行を防止

# 例：安全なファイル解析
uv run python -m tree_sitter_analyzer examples/BigService.java --advanced
# ✅ 許可：ファイルがプロジェクトディレクトリ内にある

# uv run python -m tree_sitter_analyzer /etc/passwd --advanced
# ❌ 拒否：ファイルがプロジェクト境界外にある（セキュリティ保護）
```

#### 📁 ファイルシステム操作コマンド

```bash
# ファイルをリスト
uv run list-files . --extensions java
uv run list-files . --pattern "test_*" --extensions java --types f
uv run list-files . --types f --size "+1k" --changed-within "1week"

# コンテンツを検索
uv run search-content --roots . --query "class.*extends" --include-globs "*.java"
uv run search-content --roots tests --query "TODO|FIXME" --context-before 2 --context-after 2
uv run search-content --files examples/BigService.java examples/Sample.java --query "public.*method" --case insensitive

# 2段階検索（最初にファイルを検索し、次にコンテンツを検索）
uv run find-and-grep --roots . --query "@SpringBootApplication" --extensions java
uv run find-and-grep --roots examples --query "import.*SQLException" --extensions java --file-limit 10 --max-count 5
uv run find-and-grep --roots . --query "public.*static.*void" --extensions java --types f --size "+1k" --output-format json
```

#### ℹ️ 情報クエリコマンド

```bash
# ヘルプを表示
uv run python -m tree_sitter_analyzer --help

# サポートされているクエリキーをリスト
uv run python -m tree_sitter_analyzer --list-queries

# サポートされている言語を表示
uv run python -m tree_sitter_analyzer --show-supported-languages

# サポートされている拡張子を表示
uv run python -m tree_sitter_analyzer --show-supported-extensions

<<<<<<< HEAD
**オプション2: 手動プロジェクトルート指定**
```json
{
  "mcpServers": {
    "tree-sitter-analyzer": {
      "command": "uv",
      "args": ["run", "--with", "tree-sitter-analyzer[mcp]", "python", "-m", "tree_sitter_analyzer.mcp.server"],
      "env": {
        "TREE_SITTER_PROJECT_ROOT": "/path/to/your/project",
        "TREE_SITTER_OUTPUT_PATH": "/path/to/output/directory"
      }
    }
  }
}
=======
# 一般的なクエリを表示
uv run python -m tree_sitter_analyzer --show-common-queries

# クエリ言語サポートを表示
uv run python -m tree_sitter_analyzer --show-query-languages
>>>>>>> c24f2cbd
```

---

## 7. 🛠️ コア機能

<<<<<<< HEAD
### 📊 **品質メトリクス**
- **1,797テスト** - 100%合格率 ✅
- **74.45%コードカバレッジ** - 業界最高レベル
- **ゼロテスト失敗** - 完全なCI/CD対応
- **クロスプラットフォーム対応** - Windows、macOS、Linux

### ⚡ **最新の品質成果（v1.5.0）**
- ✅ **クロスプラットフォームパス互換性** - Windows短パス名とmacOSシンボリックリンクの違いを修正
- ✅ **Windows環境** - Windows APIを使用した堅牢なパス正規化を実装
- ✅ **macOS環境** - `/var`と`/private/var`シンボリックリンクの違いを修正
- ✅ **包括的テストカバレッジ** - 1794テスト、74.45%カバレッジ
- ✅ **GitFlow実装** - 開発/リリースブランチの専門的なブランチ戦略。詳細は[GitFlowドキュメント](GITFLOW_ja.md)を参照してください。
=======
| 機能カテゴリ | 機能名 | コア特性 | 技術的優位性 |
|-------------|--------|---------|-------------|
| **📊 コード構造解析** | インテリジェント解析エンジン | クラス、メソッド、フィールドの統計<br>パッケージ情報とインポート依存関係<br>複雑度メトリクス（循環的複雑度）<br>正確な行番号の位置特定 | tree-sitterベースの高精度解析<br>大規模エンタープライズコードベース対応<br>リアルタイムパフォーマンス最適化 |
| **✂️ インテリジェントなコード抽出** | 精密抽出ツール | 行範囲による正確な抽出<br>元のフォーマットとインデントを保持<br>位置メタデータを含む<br>大きなファイルの効率的な処理 | ゼロロスフォーマット保持<br>メモリ最適化アルゴリズム<br>ストリーミング処理サポート |
| **🔍 高度なクエリフィルタリング** | 多次元フィルター | **完全一致**: `--filter "name=main"`<br>**パターンマッチ**: `--filter "name=~auth*"`<br>**パラメータフィルタ**: `--filter "params=2"`<br>**修飾子フィルタ**: `--filter "static=true,public=true"`<br>**複合条件**: 正確なクエリのために複数の条件を組み合わせる | 柔軟なクエリ構文<br>高性能インデックス<br>インテリジェントキャッシュ機構 |
| **🔗 AIアシスタント統合** | MCPプロトコルサポート | **Claude Desktop** - 完全なMCPサポート<br>**Cursor IDE** - 組み込みのMCP統合<br>**Roo Code** - MCPプロトコルサポート<br>**その他のMCP互換ツール** - ユニバーサルMCPサーバー | 標準MCPプロトコル<br>プラグアンドプレイ設計<br>クロスプラットフォーム互換性 |
| **🌍 多言語サポート** | エンタープライズ言語エンジン | **Java** - 完全サポート、Spring、JPAフレームワークを含む<br>**Python** - 完全サポート、型アノテーション、デコレータを含む<br>**JavaScript** - 企業級サポート、ES6+、React/Vue/Angular、JSXを含む<br>**TypeScript** - **完全サポート**、インターフェース、型、デコレータ、TSX/JSX、フレームワーク検出を含む<br>**HTML** - **🆕 完全サポート**、DOM構造、要素分類、属性抽出を含む<br>**CSS** - **🆕 完全サポート**、セレクタ解析、プロパティ分類、スタイルルールを含む<br>**Markdown** - **完全サポート**、見出し、コードブロック、リンク、画像、表、タスクリスト、引用を含む<br>**C/C++、Rust、Go** - 基本サポート | フレームワーク認識解析<br>構文拡張サポート<br>継続的言語アップデート |
| **📁 高度なファイル検索** | fd+ripgrep統合 | **ListFilesTool** - 複数のフィルタリング条件を持つインテリジェントなファイル検出<br>**SearchContentTool** - 正規表現を使用したインテリジェントなコンテンツ検索<br>**FindAndGrepTool** - 検出と検索の組み合わせ、2段階ワークフロー | Rustベースの高性能ツール<br>並列処理能力<br>インテリジェントキャッシュ最適化 |
| **🏗️ 統一要素システム** | 革新的アーキテクチャ設計 | **単一要素リスト** - すべてのコード要素（クラス、メソッド、フィールド、インポート、パッケージ）の統一管理<br>**一貫した要素タイプ** - 各要素には`element_type`属性があります<br>**簡素化されたAPI** - より明確なインターフェースと複雑さの軽減<br>**より良い保守性** - すべてのコード要素の単一の真実の情報源 | 統一データモデル<br>型安全保証<br>拡張性設計 |

---
>>>>>>> c24f2cbd

## 8. 🏆 品質保証

### 📊 品質メトリクス
- **3,342のテスト** - 100%合格率 ✅
- **高コードカバレッジ** - 包括的なテストスイート
- **ゼロテスト失敗** - 本番環境対応
- **クロスプラットフォームサポート** - Windows、macOS、Linux

### ⚡ 最新の品質成果（v1.8.2）
- ✅ **🔒 CLIセキュリティの強化** - CLIモードでのセキュリティ境界エラーを修正し、ファイルアクセスの安全性を確保
- ✅ **✅ 引数検証の完善** - 完全なCLI引数検証システムを実装し、無効な引数の組み合わせを防止
- ✅ **🚫 排他引数制御** - [`--table`](README_ja.md:521)と[`--query-key`](README_ja.md:543)引数が正しく排他制御を実装
- ✅ **🔍 フィルタ機能の強化** - [`--query-key`](README_ja.md:543)と[`--filter`](README_ja.md:560)の組み合わせ使用が完全にサポート
- ✅ **⚠️ エラーメッセージの最適化** - 明確で詳細なエラー情報を提供し、ユーザーエクスペリエンスを改善
- ✅ **🛡️ プロジェクト境界保護** - 自動的にプロジェクト境界を検出し、尊重することで機密ファイルへのアクセスを防止
- ✅ **🧪 テスト環境サポート** - テスト環境での一時ディレクトリアクセス許可
- ✅ **📋 ユーザーエクスペリエンスの改善** - より直感的なコマンドラインインターフェースとエラー処理メカニズム

### ⚡ v1.7.4の品質成果
- ✅ **📊 品質メトリクス向上** - テスト数が3,342個に増加、カバレッジも高水準を維持
- ✅ **🔧 システム安定性** - すべてのテストが合格し、システムの安定性と信頼性が向上
- ✅ **🆕 Markdown完全サポート** - 新しい完全なMarkdown言語プラグインを追加、すべての主要Markdown要素をサポート
- ✅ **📝 ドキュメント解析強化** - 見出し、コードブロック、リンク、画像、表、タスクリストなどの要素のインテリジェント抽出をサポート
- ✅ **🔍 Markdownクエリシステム** - 17種類の事前定義クエリタイプ、エイリアスとカスタムクエリをサポート
- ✅ **🧪 包括的なテスト検証** - 機能の安定性を確保するための広範なMarkdownテストケースを追加
- ✅ **📊 構造化出力** - Markdownドキュメントを構造化データに変換し、AI処理を容易に
- ✅ **ファイル出力最適化** - MCP検索ツールに`suppress_output`と`output_file`パラメータを新追加、大幅なトークン節約を実現
- ✅ **インテリジェントフォーマット検出** - 最適なファイル形式（JSON/Markdown）を自動選択、ストレージと読み取りを最適化
- ✅ **ROO規則ドキュメント** - tree-sitter-analyzer MCP最適化使用ガイドを新追加
- ✅ **トークン管理強化** - 検索結果ファイル出力時にレスポンスサイズを最大99%削減
- ✅ **エンタープライズグレードテストカバレッジ** - ファイル出力最適化機能の完全な検証を含む包括的なテストスイート
- ✅ **MCPツール完善** - 高度なファイル検索とコンテンツ解析をサポートする完全なMCPサーバーツールセット
- ✅ **クロスプラットフォームパス互換性** - Windowsの短いパス名とmacOSのシンボリックリンクの違いを修正
- ✅ **GitFlow実装** - プロフェッショナルな開発/リリースブランチ戦略

### ⚙️ テストの実行
```bash
# すべてのテストを実行
uv run pytest tests/ -v

# カバレッジレポートを生成
uv run pytest tests/ --cov=tree_sitter_analyzer --cov-report=html --cov-report=term-missing

# 特定のテストを実行
uv run pytest tests/test_mcp_server_initialization.py -v
```

### 📈 テストカバレッジの詳細

プロジェクトは高品質なテストカバレッジを維持しています。詳細なモジュールカバレッジ情報については、以下をご覧ください：

[![カバレッジ詳細](https://codecov.io/gh/aimasteracc/tree-sitter-analyzer/branch/main/graph/badge.svg)](https://codecov.io/gh/aimasteracc/tree-sitter-analyzer)

**上記のバッジをクリックして確認できる内容：**
- 📊 **モジュール別カバレッジ** - 各モジュールの詳細なカバレッジ統計
- 📈 **カバレッジトレンド** - 履歴カバレッジ変化トレンド
- 🔍 **未カバーコード行** - テストされていないコードの具体的な場所
- 📋 **詳細レポート** - 完全なカバレッジ分析レポート

### ✅ ドキュメント検証ステータス

**このREADMEのすべてのコンテンツは検証済みです：**
- ✅ **すべてのコマンドがテスト済み** - すべてのCLIコマンドは実際の環境で実行および検証されています
- ✅ **すべてのデータが本物** - カバレッジ率、テスト数などのデータはテストレポートから直接取得されています
- ✅ **SMARTフローが本物** - 実際のBigService.java（1419行）に基づいて実演
- ✅ **クロスプラットフォーム検証** - Windows、macOS、Linux環境でテスト済み

**検証環境：**
- オペレーティングシステム：Windows 10、macOS、Linux
- Pythonバージョン：3.10+
- プロジェクトバージョン：tree-sitter-analyzer v1.8.2
- テストファイル：BigService.java（1419行）、sample.py（256行）、MultiClass.java（54行）
- 新規検証：CLI引数検証、セキュリティ境界保護、排他引数制御

---

## 9. 📚 ドキュメントとサポート

### 📖 完全なドキュメント
本プロジェクトは完全なドキュメントサポートを提供しています：

- **クイックスタートガイド** - 本READMEの[クイックスタート](#3--クイックスタート)部分を参照
- **MCP設定ガイド** - [AIユーザー設定](#31--aiユーザーclaude-desktopcursorなど)部分を参照
- **CLI使用ガイド** - [完全なCLIコマンド](#6--完全なcliコマンド)部分を参照
- **コア機能説明** - [コア機能](#7-️-コア機能)部分を参照

### 🤖 AIコラボレーションサポート
本プロジェクトは、専門的な品質管理を備えたAI支援開発をサポートしています：

```bash
# AIシステムコード生成前チェック
uv run python check_quality.py --new-code-only
uv run python llm_code_checker.py --check-all
```

### 💝 スポンサーと謝辞

**[@o93](https://github.com/o93)** - *主要スポンサー＆サポーター*
- 🚀 **MCPツール強化**: 包括的なMCP fd/ripgrepツール開発をスポンサー
- 🧪 **テストインフラストラクチャ**: エンタープライズグレードのテストカバレッジを実装（50以上の包括的なテストケース）
- 🔧 **品質保証**: バグ修正とパフォーマンス改善をサポート
- 💡 **イノベーションサポート**: 高度なファイル検索とコンテンツ解析機能の早期リリースを可能にしました

**[💖 このプロジェクトをスポンサー](https://github.com/sponsors/aimasteracc)** して、開発者コミュニティのための優れたツールの構築を続けるのを手伝ってください！

---

## 10. 🤝 貢献とライセンス

### 🤝 貢献ガイド

あらゆる種類の貢献を歓迎します！詳細については[貢献ガイド](CONTRIBUTING.md)をご確認ください。

### ⭐ スターをください！

このプロジェクトがお役に立ちましたら、GitHubで⭐をください - それが私たちにとって最大のサポートです！

### 📄 ライセンス

MITライセンス - 詳細については[LICENSE](LICENSE)ファイルをご覧ください。

---

**🎯 大規模なコードベースとAIアシスタントを扱う開発者のために構築**

*すべてのコード行をAIが理解できるようにし、すべてのプロジェクトがトークン制限を突破できるようにする*<|MERGE_RESOLUTION|>--- conflicted
+++ resolved
@@ -4,20 +4,12 @@
 
 [![Pythonバージョン](https://img.shields.io/badge/python-3.10%2B-blue.svg)](https://python.org)
 [![ライセンス](https://img.shields.io/badge/license-MIT-green.svg)](LICENSE)
-<<<<<<< HEAD
-[![テスト](https://img.shields.io/badge/tests-1893%20passed-brightgreen.svg)](#品質保証)
-[![カバレッジ](https://img.shields.io/badge/coverage-71.48%25-green.svg)](#品質保証)
-[![品質](https://img.shields.io/badge/quality-enterprise%20grade-blue.svg)](#品質保証)
-[![PyPI](https://img.shields.io/pypi/v/tree-sitter-analyzer.svg)](https://pypi.org/project/tree-sitter-analyzer/)
-[![バージョン](https://img.shields.io/badge/version-1.6.0-blue.svg)](https://github.com/aimasteracc/tree-sitter-analyzer/releases)
-=======
 [![テスト](https://img.shields.io/badge/tests-3342%20passed-brightgreen.svg)](#8--品質保証)
 [![カバレッジ](https://codecov.io/gh/aimasteracc/tree-sitter-analyzer/branch/main/graph/badge.svg)](https://codecov.io/gh/aimasteracc/tree-sitter-analyzer)
 [![品質](https://img.shields.io/badge/quality-enterprise%20grade-blue.svg)](#8--品質保証)
 [![PyPI](https://img.shields.io/pypi/v/tree-sitter-analyzer.svg)](https://pypi.org/project/tree-sitter-analyzer/)
 [![バージョン](https://img.shields.io/badge/version-1.8.2-blue.svg)](https://github.com/aimasteracc/tree-sitter-analyzer/releases)
 [![zread](https://img.shields.io/badge/Ask_Zread-_.svg?style=flat&color=00b0aa&labelColor=000000&logo=data%3Aimage%2Fsvg%2Bxml%3Bbase64%2CPHN2ZyB3aWR0aD0iMTYiIGhlaWdodD0iMTYiIHZpZXdCb3g9IjAgMCAxNiAxNiIgZmlsbD0ibm9uZSIgeG1sbnM9Imh0dHA6Ly93d3cudzMub3JnLzIwMDAvc3ZnIj4KPHBhdGggZD0iTTQuOTYxNTYgMS42MDAxSDIuMjQxNTZDMS44ODgxIDEuNjAwMSAxLjYwMTU2IDEuODg2NjQgMS42MDE1NiAyLjI0MDFWNC45NjAxQzEuNjAxNTYgNS4zMTM1NiAxLjg4ODEgNS42MDAxIDIuMjQxNTYgNS42MDAxSDQuOTYxNTZDNS4zMTUwMiA1LjYwMDEgNS42MDE1NiA1LjMxMzU2IDUuNjAxNTYgNC45NjAxVjIuMjQwMUM1LjYwMTU2IDEuODg2NjQgNS4zMTUwMiAxLjYwMDEgNC45NjE1NiAxLjYwMDFaIiBmaWxsPSIjZmZmIi8%2BCjxwYXRoIGQ9Ik00Ljk2MTU2IDEwLjM5OTlIMi4yNDE1NkMxLjg4ODEgMTAuMzk5OSAxLjYwMTU2IDEwLjY4NjQgMS42MDE1NiAxMS4wMzk5VjEzLjc1OTlDMS42MDE1NiAxNC4xMTM0IDEuODg4MSAxNC4zOTk5IDIuMjQxNTYgMTQuMzk5OUg0Ljk2MTU2QzUuMzE1MDIgMTQuMzk5OSA1LjYwMTU2IDE0LjExMzQgNS42MDE1NiAxMy43NTk5VjExLjAzOTlDNS42MDE1NiAxMC42ODY0IDUuMzE1MDIgMTAuMzk5OSA0Ljk2MTU2IDEwLjM5OTlaIiBmaWxsPSIjZmZmIi8%2BCjxwYXRoIGQ9Ik0xMy43NTg0IDEuNjAwMUgxMS4wMzg0QzEwLjY4NSAxLjYwMDEgMTAuMzk4NCAxLjg4NjY0IDEwLjM5ODQgMi4yNDAxVjQuOTYwMUMxMC4zOTg0IDUuMzEzNTYgMTAuNjg1IDUuNjAwMSAxMS4wMzg0IDUuNjAwMUgxMy43NTg0QzE0LjExMTkgNS42MDAxIDE0LjM5ODQgNS4zMTM1NiAxNC4zOTg0IDQuOTYwMVYyLjI0MDFDMTQuMzk4NCAxLjg4NjY0IDE0LjExMTkgMS42MDAxIDEzLjc1ODQgMS42MDAxWiIgZmlsbD0iI2ZmZiIvPgo8cGF0aCBkPSJNNCAxMkwxMiA0TDQgMTJaIiBmaWxsPSIjZmZmIi8%2BCjxwYXRoIGQ9Ik00IDEyTDEyIDQiIHN0cm9rZT0iI2ZmZiIgc3Ryb2tlLXdpZHRoPSIxLjUiIHN0cm9rZS1saW5lY2FwPSJyb3VuZCIvPgo8L3N2Zz4K&logoColor=ffffff)](https://zread.ai/aimasteracc/tree-sitter-analyzer)
->>>>>>> c24f2cbd
 [![GitHub Stars](https://img.shields.io/github/stars/aimasteracc/tree-sitter-analyzer.svg?style=social)](https://github.com/aimasteracc/tree-sitter-analyzer)
 
 ## 🚀 AI時代のエンタープライズグレードコード解析ツール
@@ -26,120 +18,6 @@
 
 ## 📋 目次
 
-<<<<<<< HEAD
-- [🚀 LLMトークン制限を突破](#-llmトークン制限を突破しaiにあらゆるサイズのコードファイルを理解させる)
-- [📋 目次](#-目次)
-- [💡 特別な理由](#-特別な理由)
-- [📊 ライブデモと結果](#-ライブデモと結果)
-- [🚀 30秒クイックスタート](#-30秒クイックスタート)
-  - [🤖 AIユーザー（Claude Desktop、Cursorなど）](#-aiユーザーclaude-desktopcursorなど)
-  - [💻 開発者（CLI）](#-開発者cli)
-- [❓ Tree-sitter Analyzerを選ぶ理由](#-tree-sitter-analyzerを選ぶ理由)
-- [📖 実際の使用例](#-実際の使用例)
-- [🛠️ コア機能](#️-コア機能)
-- [📦 インストールガイド](#-インストールガイド)
-- [🔒 セキュリティと設定](#-セキュリティと設定)
-- [🏆 品質保証](#-品質保証)
-- [🤖 AIコラボレーションサポート](#-aiコラボレーションサポート)
-- [📚 ドキュメント](#-ドキュメント)
-- [🤝 貢献](#-貢献)
-- [📄 ライセンス](#-ライセンス)
-
-## 💡 特別な理由
-
-想像してください：1419行以上のJavaサービスクラスがあり、ClaudeやChatGPTがトークン制限のために分析できません。今、Tree-sitter AnalyzerはAIアシスタントを可能にします：
-
-- ⚡ **3秒で完全なコード構造概要を取得**
-- 🎯 **任意の行範囲のコードスニペットを正確に抽出**
-- 📍 **クラス、メソッド、フィールドの正確な位置をスマートに特定**
-- 🔗 **Claude Desktop、Cursor、Roo CodeなどのAI IDEとシームレスに統合**
-- 🏗️ **統一要素管理** - すべてのコード要素（クラス、メソッド、フィールド、インポート）を一つの統一されたシステムで
-
-**大きなファイルのためにAIが無力になることはもうありません！**
-
-## 📊 ライブデモと結果
-
-### ⚡ **電光石火の解析速度**
-```bash
-# 1419行の大型Javaサービスクラス解析結果（< 1秒）
-Lines: 1419 | Classes: 1 | Methods: 66 | Fields: 9 | Imports: 8 | Packages: 1
-Total Elements: 85 | Complexity: 348 (avg: 5.27, max: 15)
-```
-
-### 📊 **正確な構造テーブル**
-| クラス名 | タイプ | 可視性 | 行範囲 | メソッド数 | フィールド数 |
-|----------|--------|--------|--------|------------|--------------|
-| BigService | class | public | 17-1419 | 66 | 9 |
-
-### 🔄 **AIアシスタントSMARTワークフロー**
-- **S**: `set_project_path` - プロジェクトルートディレクトリの設定
-- **M**: `list_files`, `search_content`, `find_and_grep` - 精密なターゲットファイルマッピング
-- **A**: `analyze_code_structure` - 統一要素によるコア構造分析（ファイル出力サポート）
-- **R**: `extract_code_section` - オンデマンドでの重要コード取得
-- **T**: 高度な依存関係追跡（必要時のみ）
-
----
-
-## 🆕 新CLIコマンド (v1.3.8+)
-
-### 🔧 **ファイルシステム操作専用CLIツール**
-
-Tree-sitter Analyzer は、強力なMCPツールをラップしてファイルシステム操作を行う専用CLIコマンドを提供します：
-
-#### 📁 **`list-files`** - fdによるファイル発見
-```bash
-# 現在のディレクトリ内のすべてのJavaファイルをリスト表示
-uv run list-files . --extensions java
-
-# 特定の命名パターンのテストファイルを検索
-uv run list-files src --pattern "test_*" --extensions java --types f
-
-# 過去1週間に変更された大きなファイルを検索
-uv run list-files . --types f --size "+1k" --changed-within "1week"
-
-# 特定の命名パターンのサービスクラスを検索
-uv run list-files src --pattern "*Service*" --extensions java --output-format json
-```
-
-#### 🔍 **`search-content`** - ripgrepによるコンテンツ検索
-```bash
-# Javaファイル内でクラス定義を検索
-uv run search-content --roots . --query "class.*extends" --include-globs "*.java"
-
-# TODOコメントを検索し、コンテキストを表示
-uv run search-content --roots src --query "TODO|FIXME" --context-before 2 --context-after 2
-
-# 特定のファイル内で大文字小文字を区別しない検索
-uv run search-content --files file1.java file2.java --query "public.*method" --case insensitive
-```
-
-#### 🎯 **`find-and-grep`** - 2段階検索 (fd → ripgrep)
-```bash
-# まずJavaファイルを検索し、次にSpringアノテーションを検索
-uv run find-and-grep --roots . --query "@SpringBootApplication" --extensions java
-
-# ファイルフィルタリングとコンテンツ検索を組み合わせ、制限付き
-uv run find-and-grep --roots src --query "import.*spring" --extensions java --file-limit 10 --max-count 5
-
-# 複数のフィルターを使用した高度な検索
-uv run find-and-grep --roots . --query "public.*static.*void" --extensions java --types f --size "+500" --output-format json
-```
-
-### 🛡️ **セキュリティ・安全機能**
-- **プロジェクト境界検出**：すべてのコマンドが自動的にプロジェクト境界を検出し、尊重します
-- **入力検証**：包括的なパラメータ検証とサニタイゼーション
-- **エラーハンドリング**：情報豊富なメッセージによる優雅なエラーハンドリング
-- **リソース制限**：リソース枯渇を防ぐための組み込み制限
-
-### 📊 **出力形式**
-- **JSON**：プログラム処理用の構造化出力
-- **Text**：ターミナル使用用の人間が読める出力
-- **Quietモード**：スクリプト用の非必須出力を抑制
-
----
-
-## 🚀 30秒クイックスタート
-=======
 - [1. 💡 主な特徴](#1--主な特徴)
 - [2. 📋 前提条件（全ユーザー必読）](#2--前提条件全ユーザー必読)
 - [3. 🚀 クイックスタート](#3--クイックスタート)
@@ -187,7 +65,6 @@
 - **高カバレッジ** - 包括的なテストスイート
 - **クロスプラットフォームサポート** - Windows、macOS、Linuxとの完全な互換性
 - **継続的なメンテナンス** - アクティブな開発とコミュニティサポート
->>>>>>> c24f2cbd
 
 ---
 
@@ -344,63 +221,7 @@
 
 ---
 
-<<<<<<< HEAD
-## ❓ Tree-sitter Analyzerを選ぶ理由
-
-### 🎯 実際の痛みポイントを解決
-
-**従来のアプローチのジレンマ：**
-- ❌ 大きなファイルがLLMトークン制限を超える
-- ❌ AIがコード構造を理解できない
-- ❌ 手動でファイル分割が必要
-- ❌ コンテキスト損失により不正確な分析
-
-**Tree-sitter Analyzerのブレークスルー：**
-- ✅ **スマート分析**: 完全なファイルを読まずに構造を理解
-- ✅ **正確な位置特定**: 正確な行単位のコード抽出
-- ✅ **AIネイティブ**: LLMワークフローに最適化
-- ✅ **多言語サポート**: Java、Python、JavaScript/TypeScriptなど
-
-## 📖 実際の使用例
-
-### 💬 AI IDE プロンプト（SMART分析ワークフロー）
-
-> **✅ テスト検証状況：** 以下のすべてのプロンプトは実際の環境でテスト・検証されており、100%の可用性を保証
->
-> **🎯 SMART分析ワークフロー：**
-> - **S** - セットアップ (set_project_path)
-> - **M** - マップ (精密パターンマッチング)
-> - **A** - 分析 (analyze_code_structure オプションファイル出力付き)
-> - **R** - 取得 (extract_code_section)
-> - **T** - 追跡 (必要時のみ)
->
-> **⚠️ 重要な注意事項：**
-> - 最適な結果を得るためにSMARTワークフローの順序に従ってください
-> - プロジェクト内のファイルには**相対パス**を使用（例：`examples/BigService.java`）
-> - プロジェクト外のファイルには**絶対パス**を使用（例：`C:\git-public\tree-sitter-analyzer\examples\BigService.java`）
-> - すべてのツールはWindowsとUnixスタイルのパスをサポート
-> - プロジェクトパスはコードリポジトリのルートディレクトリを指す必要があります
-
-#### 🔧 **S - セットアップ（最初に必須）**
-
-**オプション1：MCP設定で構成**
-```json
-{
-  "mcpServers": {
-    "tree-sitter-analyzer": {
-      "command": "uv",
-      "args": ["run", "python", "-m", "tree_sitter_analyzer.mcp.server"],
-      "env": {
-        "TREE_SITTER_PROJECT_ROOT": "/path/to/your/project",
-        "TREE_SITTER_OUTPUT_PATH": "/path/to/output/directory"
-      }
-    }
-  }
-}
-```
-=======
 ### 3.3 👨‍💻 開発者（ソース開発）
->>>>>>> c24f2cbd
 
 **対象：** ソースコードを変更したり、コードを貢献したりする必要がある開発者
 
@@ -653,37 +474,12 @@
 
 全く新しいMarkdown言語サポートにより、ドキュメント解析とAIアシスタントに強力な機能を提供：
 
-<<<<<<< HEAD
-# フィルター構文ヘルプを表示
-uv run python -m tree_sitter_analyzer --filter-help
-
-# 🆕 新CLIコマンド (v1.3.8+)
-# fd機能を使用したファイルリスト表示
-uv run list-files . --extensions java --output-format json
-
-# ripgrep機能を使用したコンテンツ検索
-uv run search-content --roots . --query "class.*extends" --include-globs "*.java" --output-format text
-
-# 2段階検索：まずファイルを検索し、次にコンテンツを検索
-uv run find-and-grep --roots . --query "public.*method" --extensions java --output-format json
-
-# 高度なファイルフィルタリング
-uv run list-files . --types f --size "+1k" --changed-within "1week" --hidden --output-format text
-
-# コンテキスト付きコンテンツ検索
-uv run search-content --roots src --query "TODO|FIXME" --context-before 2 --context-after 2 --output-format json
-
-# ファイル検索とコンテンツ検索の組み合わせ、制限付き
-uv run find-and-grep --roots . --query "import.*spring" --extensions java --file-limit 10 --max-count 5 --output-format text
-```
-=======
 - **📝 完全なMarkdown解析**：ATX見出し、Setext見出し、コードブロック、リンク、画像、表など、すべての主要要素をサポート
 - **🔍 インテリジェントな要素抽出**：見出しレベル、コード言語、リンクURL、画像情報などを自動認識・抽出
 - **📊 構造化解析**：Markdownドキュメントを構造化データに変換し、AIの理解と処理を容易に
 - **🎯 タスクリストサポート**：GitHubスタイルのタスクリスト（チェックボックス）を完全サポート
 - **🔧 クエリシステム統合**：既存のすべてのクエリとフィルタリング機能をサポート
 - **📁 複数拡張子サポート**：.md、.markdown、.mdown、.mkd、.mkdn、.mdxなどの形式をサポート
->>>>>>> c24f2cbd
 
 ### 🆕 v1.7.2機能：ファイル出力最適化機能
 
@@ -776,196 +572,9 @@
 uv run python -m tree_sitter_analyzer --filter-help
 ```
 
-<<<<<<< HEAD
-> **⚠️ 重要：** これらのツールがインストールされていない場合、高度なMCPファイル検索・コンテンツ解析機能は動作しません。基本的なMCPツール（analyze_code_structure、extract_code_sectionなど）は正常に動作し続けます。
-
-### 📁 **ファイル出力サポート (v1.5.1+)**
-
-`analyze_code_structure` ツールは、自動フォーマット検出機能付きで分析結果をファイルに保存できるようになりました：
-
-#### **🎯 主要機能：**
-- **自動拡張子検出**: コンテンツタイプに基づく（JSON → `.json`、CSV → `.csv`、Markdown → `.md`、テキスト → `.txt`）
-- **スマート出力パス**: `TREE_SITTER_OUTPUT_PATH` 環境変数またはプロジェクトルートをフォールバックとして使用
-- **セキュリティ検証**: 出力ファイルが安全で認可された場所に書き込まれることを保証
-- **コンテンツタイプ検出**: コンテンツフォーマットを自動検出し、適切なファイル拡張子を適用
-
-#### **📋 使用例：**
-
-**基本ファイル出力：**
-```json
-{
-  "tool": "analyze_code_structure",
-  "arguments": {
-    "file_path": "src/BigService.java",
-    "output_file": "service_analysis"
-  }
-}
-```
-
-**フォーマット制御付き：**
-```json
-{
-  "tool": "analyze_code_structure", 
-  "arguments": {
-    "file_path": "src/BigService.java",
-    "format_type": "csv",
-    "output_file": "service_data"
-  }
-}
-```
-
-#### **🔧 環境設定：**
-```json
-{
-  "env": {
-    "TREE_SITTER_PROJECT_ROOT": "/path/to/your/project",
-    "TREE_SITTER_OUTPUT_PATH": "/path/to/output/directory"
-  }
-}
-```
-
-**出力パス優先順位：**
-1. `TREE_SITTER_OUTPUT_PATH` 環境変数（最高優先度）
-2. プロジェクトルートディレクトリ（`TREE_SITTER_PROJECT_ROOT` から、または自動検出）
-3. 現在の作業ディレクトリ（フォールバック）
-
-#### **🗂️ ListFilesTool - スマートファイル発見**
-- **高度なフィルタリング**: ファイルタイプ、サイズ、更新時刻、拡張子ベースのフィルタリング
-- **パターンマッチング**: 柔軟なファイル発見のためのGlobパターンと正規表現サポート
-- **メタデータ強化**: ファイルサイズ、更新時刻、ディレクトリステータス、拡張子情報
-- **パフォーマンス最適化**: 高速ファイルシステム探索のためのfdベース
-
-#### **🔎 SearchContentTool - インテリジェントコンテンツ検索**
-- **正規表現・リテラル検索**: 大文字小文字の区別制御を含む柔軟なパターンマッチング
-- **コンテキスト対応結果**: より良い理解のための前後コンテキスト行の設定可能
-- **複数出力形式**: 標準結果、カウントのみ、サマリー、ファイル別グループ化
-- **エンコーディングサポート**: 異なるテキストエンコーディングのファイル処理
-- **パフォーマンス制限**: レスポンシブ動作のための組み込みタイムアウトと結果制限
-
-#### **🎯 FindAndGrepTool - 統合発見・検索**
-- **2段階ワークフロー**: まずfdでファイルを発見、次にripgrepでコンテンツを検索
-- **包括的フィルタリング**: ファイル発見フィルターとコンテンツ検索パターンの組み合わせ
-- **高度なオプション**: 複数行パターン、単語境界、固定文字列、大文字小文字制御
-- **豊富なメタデータ**: ファイル発見タイミング、検索タイミング、結果統計
-- **トークン最適化**: AIトークン使用量を最小化するパス最適化と結果グループ化
-
-#### **✨ 主な利点:**
-- 🚀 **エンタープライズグレードの信頼性**: 安定性を保証する50+の包括的テストケース
-- 🎯 **トークン効率**: AIアシスタントの相互作用に最適化された複数の出力形式
-- 🔧 **高度に設定可能**: 精密制御のための広範なパラメーターサポート
-- 📊 **パフォーマンス監視**: 組み込みタイミングと結果統計
-- 🛡️ **エラー耐性**: 包括的なエラーハンドリングと検証
-
-### 🌍 **多言語サポート**
-- **Java** - フルサポート、Spring、JPAフレームワークを含む
-- **Python** - 完全サポート、型注釈、デコレーターを含む
-- **JavaScript** - 🆕 **エンタープライズグレードサポート**、モダンES6+機能、React/Vue/Angularフレームワーク、JSX、非同期関数、ジェネレーター、アロー関数、クラス、モジュールシステムを含む
-- **TypeScript** - 完全サポート、型注釈、インターフェースを含む
-- **C/C++、Rust、Go** - 基本サポート
-
----
-
-## 🆕 JavaScriptエンタープライズサポート (v1.5.0+)
-
-### 🚀 **モダンJavaScript完全サポート**
-
-Tree-sitter AnalyzerはJavaと同レベルのエンタープライズグレードJavaScriptサポートを提供します：
-
-#### **📋 コア言語機能**
-- **関数タイプ**: 従来の関数、アロー関数、非同期関数、ジェネレーター関数
-- **クラスシステム**: ES6クラス、継承、静的メソッド、getter/setter、コンストラクター
-- **変数宣言**: var、let、const、分割代入、テンプレートリテラル
-- **モジュールシステム**: ES6 import/export、CommonJS require/module.exports
-- **モダン機能**: スプレッド/レスト演算子、Promise、async/await
-
-#### **🎨 フレームワーク & エコシステム**
-- **Reactサポート**: JSX構文、コンポーネント分析、Hook認識、ライフサイクルメソッド
-- **Vue.jsサポート**: 単一ファイルコンポーネント、テンプレート構文、リアクティブデータ
-- **Angularサポート**: コンポーネント、サービス、依存性注入パターン認識
-- **Node.jsサポート**: サーバーサイドパターン、Expressルーティング、ミドルウェア
-
-#### **🔍 高度な分析機能**
-- **JSDoc抽出**: 完全なドキュメンテーションコメント解析と型情報
-- **複雑度分析**: 循環的複雑度計算とコード品質メトリクス
-- **フレームワーク検出**: React、Vue、Angularプロジェクトタイプの自動認識
-- **エクスポート分析**: モジュールエクスポートマッピングと依存関係追跡
-
-#### **💼 エンタープライズ機能**
-- **テーブルフォーマット**: 専用JavaScriptテーブルフォーマッターによる明確なコード構造表示
-- **パフォーマンス最適化**: キャッシュメカニズム、反復的トラバーサル、効率的な大ファイル処理
-- **エラーハンドリング**: 堅牢な例外処理と詳細なエラーレポート
-- **型安全性**: TypeScriptスタイルの型注釈サポート
-
-### 📊 **JavaScript分析例**
-
-```bash
-# モダンJavaScriptファイルの分析
-uv run python -m tree_sitter_analyzer examples/ModernJavaScript.js --language javascript --advanced
-
-# 詳細構造テーブルの生成
-uv run python -m tree_sitter_analyzer examples/ModernJavaScript.js --language javascript --table full
-
-# Reactコンポーネントの分析
-uv run python -m tree_sitter_analyzer examples/ReactComponent.jsx --language javascript --table full
-
-# 特定の関数タイプのクエリ
-uv run python -m tree_sitter_analyzer examples/ModernJavaScript.js --language javascript --query-key async_function
-```
-
-### 🎯 **サポートされるJavaScriptクエリタイプ**
-- `function_declaration` - 従来の関数宣言
-- `arrow_function` - アロー関数
-- `async_function` - 非同期関数
-- `generator_function` - ジェネレーター関数
-- `class_declaration` - クラス宣言
-- `variable_declaration` - 変数宣言
-- `import_statement` - インポート文
-- `export_statement` - エクスポート文
-- `jsx_element` - JSX要素
-- `method_definition` - メソッド定義
-
-### 🏗️ **AIアシスタントJavaScriptワークフロー**
-
-```
-このJavaScriptファイルの構造を分析したいです：examples/ModernJavaScript.js
-```
-
-**レスポンス形式例：**
-```json
-{
-  "file_path": "examples/ModernJavaScript.js",
-  "language": "javascript",
-  "element_count": 24,
-  "elements": [
-    {
-      "name": "fetchUserData",
-      "type": "function",
-      "start_line": 208,
-      "end_line": 211,
-      "is_async": true,
-      "framework_type": "vanilla"
-    },
-    {
-      "name": "ModernComponent",
-      "type": "class",
-      "start_line": 31,
-      "end_line": 200,
-      "is_react_component": true,
-      "framework_type": "react"
-    }
-  ],
-  "success": true
-}
-```
-
----
-
-## 📦 インストールガイド
-=======
 #### 🔒 セキュリティ機能の説明
 
 v1.8.2版本でセキュリティ機能が強化され、ファイルアクセスの安全性が確保されています：
->>>>>>> c24f2cbd
 
 ```bash
 # ✅ 安全なプロジェクト境界保護
@@ -1019,48 +628,17 @@
 # サポートされている拡張子を表示
 uv run python -m tree_sitter_analyzer --show-supported-extensions
 
-<<<<<<< HEAD
-**オプション2: 手動プロジェクトルート指定**
-```json
-{
-  "mcpServers": {
-    "tree-sitter-analyzer": {
-      "command": "uv",
-      "args": ["run", "--with", "tree-sitter-analyzer[mcp]", "python", "-m", "tree_sitter_analyzer.mcp.server"],
-      "env": {
-        "TREE_SITTER_PROJECT_ROOT": "/path/to/your/project",
-        "TREE_SITTER_OUTPUT_PATH": "/path/to/output/directory"
-      }
-    }
-  }
-}
-=======
 # 一般的なクエリを表示
 uv run python -m tree_sitter_analyzer --show-common-queries
 
 # クエリ言語サポートを表示
 uv run python -m tree_sitter_analyzer --show-query-languages
->>>>>>> c24f2cbd
 ```
 
 ---
 
 ## 7. 🛠️ コア機能
 
-<<<<<<< HEAD
-### 📊 **品質メトリクス**
-- **1,797テスト** - 100%合格率 ✅
-- **74.45%コードカバレッジ** - 業界最高レベル
-- **ゼロテスト失敗** - 完全なCI/CD対応
-- **クロスプラットフォーム対応** - Windows、macOS、Linux
-
-### ⚡ **最新の品質成果（v1.5.0）**
-- ✅ **クロスプラットフォームパス互換性** - Windows短パス名とmacOSシンボリックリンクの違いを修正
-- ✅ **Windows環境** - Windows APIを使用した堅牢なパス正規化を実装
-- ✅ **macOS環境** - `/var`と`/private/var`シンボリックリンクの違いを修正
-- ✅ **包括的テストカバレッジ** - 1794テスト、74.45%カバレッジ
-- ✅ **GitFlow実装** - 開発/リリースブランチの専門的なブランチ戦略。詳細は[GitFlowドキュメント](GITFLOW_ja.md)を参照してください。
-=======
 | 機能カテゴリ | 機能名 | コア特性 | 技術的優位性 |
 |-------------|--------|---------|-------------|
 | **📊 コード構造解析** | インテリジェント解析エンジン | クラス、メソッド、フィールドの統計<br>パッケージ情報とインポート依存関係<br>複雑度メトリクス（循環的複雑度）<br>正確な行番号の位置特定 | tree-sitterベースの高精度解析<br>大規模エンタープライズコードベース対応<br>リアルタイムパフォーマンス最適化 |
@@ -1072,7 +650,6 @@
 | **🏗️ 統一要素システム** | 革新的アーキテクチャ設計 | **単一要素リスト** - すべてのコード要素（クラス、メソッド、フィールド、インポート、パッケージ）の統一管理<br>**一貫した要素タイプ** - 各要素には`element_type`属性があります<br>**簡素化されたAPI** - より明確なインターフェースと複雑さの軽減<br>**より良い保守性** - すべてのコード要素の単一の真実の情報源 | 統一データモデル<br>型安全保証<br>拡張性設計 |
 
 ---
->>>>>>> c24f2cbd
 
 ## 8. 🏆 品質保証
 
